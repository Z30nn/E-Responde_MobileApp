import React, { useState, useEffect, useCallback } from 'react';
import {
  View,
  Text,
  StyleSheet,
  TouchableOpacity,
  SafeAreaView,
  StatusBar,
  Image,
  ScrollView,
  Switch,
  Modal,
  ActivityIndicator,
  Alert,
} from 'react-native';
import { auth } from './firebaseConfig';
import { useTheme, colors, fontSizes } from './services/themeContext';
import { useLanguage } from './services/languageContext';
import { FirebaseService } from './services/firebaseService';
import { useAuth } from './services/authContext';
import CrimeReportForm from './CrimeReportForm';
import CrimeReportsList from './CrimeReportsList';
import CrimeReportDetail from './CrimeReportDetail';
import CrimeListFromOthers from './CrimeListFromOthers';
import ChangePassword from './ChangePassword';
import EmergencyContactsList from './components/emergency-contacts-list';
import NotificationSettings from './components/notification-settings';
import SOSAlertsHistory from './components/sos-alerts-history';
import { EmergencyContactsService } from './services/emergencyContactsService';
import { useNotification } from './services/notificationContext';
<<<<<<< HEAD
import { gyroscopeService } from './services/gyroscopeService';
=======
import { sosCleanupService } from './services/sosCleanupService';
>>>>>>> d0fcf048

interface UserProfile {
  firstName: string;
  lastName: string;
  email: string;
  contactNumber: string;
}

const Dashboard = () => {
  const [activeTab, setActiveTab] = useState(2);
  const [showCrimeReportForm, setShowCrimeReportForm] = useState(false);
  const [selectedReportId, setSelectedReportId] = useState<string | null>(null);
  const [userProfile, setUserProfile] = useState<UserProfile | null>(null);
  const [showChangePassword, setShowChangePassword] = useState(false);
  const [showFontSizeModal, setShowFontSizeModal] = useState(false);
  const [showTermsModal, setShowTermsModal] = useState(false);
  const [showPrivacyModal, setShowPrivacyModal] = useState(false);
  const [showLanguageModal, setShowLanguageModal] = useState(false);
  const [showNotificationModal, setShowNotificationModal] = useState(false);
  const [sosLoading, setSosLoading] = useState(false);
  const [showSOSInfoModal, setShowSOSInfoModal] = useState(false);
  const [sosStats, setSosStats] = useState({
    total: 0,
    olderThanWeek: 0,
    newerThanWeek: 0
  });
  const [cleanupLoading, setCleanupLoading] = useState(false);
  const { isDarkMode, toggleTheme, fontSize, setFontSize } = useTheme();
  const { language, setLanguage, t } = useLanguage();
  const { logout, user } = useAuth();
  // const { sendNotification } = useNotification();
  const theme = isDarkMode ? colors.dark : colors.light;
  const fonts = fontSizes[fontSize];

  useEffect(() => {
    if (activeTab === 4) {
      loadUserProfile();
      loadSOSStats();
    }
  }, [activeTab]);

<<<<<<< HEAD
=======
  // Load SOS alert statistics
  const loadSOSStats = async () => {
    try {
      if (user) {
        const stats = await sosCleanupService.getUserSOSStats(user.uid);
        setSosStats(stats);
      }
    } catch (error: any) {
      console.error('Error loading SOS stats:', error);
    }
  };

  // Clean up old SOS alerts
  const cleanupOldSOSAlerts = async () => {
    if (!user) return;

    Alert.alert(
      'Clean Up Old SOS Alerts',
      `This will remove ${sosStats.olderThanWeek} SOS alerts older than 1 week. Continue?`,
      [
        { text: 'Cancel', style: 'cancel' },
        {
          text: 'Clean Up',
          style: 'destructive',
          onPress: async () => {
            try {
              setCleanupLoading(true);
              const result = await sosCleanupService.cleanupUserSOSAlerts(user.uid);
              
              if (result.deleted > 0) {
                Alert.alert(
                  'Cleanup Complete',
                  `Successfully removed ${result.deleted} old SOS alerts.`
                );
                // Refresh stats
                loadSOSStats();
              } else {
                Alert.alert('No Old Alerts', 'No SOS alerts older than 1 week were found.');
              }
            } catch (error) {
              Alert.alert('Error', 'Failed to clean up old alerts. Please try again.');
            } finally {
              setCleanupLoading(false);
            }
          }
        }
      ]
    );
  };
>>>>>>> d0fcf048

  const loadUserProfile = async () => {
    try {
      const currentUser = auth.currentUser;
      if (!currentUser) return;

      const userData = await FirebaseService.getCivilianUser(currentUser.uid);
      if (userData) {
        setUserProfile({
          firstName: userData.firstName,
          lastName: userData.lastName,
          email: userData.email,
          contactNumber: userData.contactNumber || '',
        });
      }
    } catch (error: any) {
      console.error('Error loading profile:', error);
    }
  };

  const getInitials = () => {
    if (!userProfile) return '';
    return `${userProfile.firstName[0]}${userProfile.lastName[0]}`.toUpperCase();
  };

  const tabs = [
    { id: 0, name: t('nav.crimeList'), icon: require('./assets/reports.png') },
    { id: 1, name: 'Contacts', icon: require('./assets/contacts.png') },
    { id: 2, name: 'SOS', icon: require('./assets/SOS.png') },
    { id: 3, name: t('nav.reports'), icon: require('./assets/WriteR.png') },
    { id: 4, name: t('nav.profile'), icon: require('./assets/Profile.png') },
  ];

  const handleTabPress = (tabId: number) => {
    setActiveTab(tabId);
  };

<<<<<<< HEAD
  const handleSOSPress = useCallback(async () => {
=======
  const [sosCountdown, setSosCountdown] = useState<number | null>(null);
  const [sosCountdownInterval, setSosCountdownInterval] = useState<NodeJS.Timeout | null>(null);

  const handleSOSPress = async () => {
>>>>>>> d0fcf048
    try {
      // If countdown is active, cancel it
      if (sosCountdown !== null && sosCountdownInterval) {
        clearInterval(sosCountdownInterval);
        setSosCountdown(null);
        setSosCountdownInterval(null);
        setSosLoading(false);
        return;
      }
      
      if (!user) {
        Alert.alert('Error', 'User not authenticated');
        return;
      }

      // Check if user has primary contacts
      const contacts = await EmergencyContactsService.getUserEmergencyContacts(user.uid);
      const primaryContacts = contacts.filter(contact => contact.isPrimary);
      
      if (primaryContacts.length === 0) {
        Alert.alert(
          t('emergency.noPrimaryContacts') || 'No Primary Contacts',
          t('emergency.noPrimaryContactsDesc') || 'You need at least one primary emergency contact to send SOS alerts. Please add emergency contacts first.',
          [{ text: t('common.ok') || 'OK' }]
        );
        return;
      }

      // Start 5-second countdown
      let countdown = 5;
      setSosCountdown(countdown);
      
      const interval = setInterval(() => {
        countdown--;
        setSosCountdown(countdown);
        
        if (countdown <= 0) {
          clearInterval(interval);
          setSosCountdown(null);
          setSosCountdownInterval(null);
          // Send SOS alert after countdown
          sendSOSAlert();
        }
      }, 1000);
      
      setSosCountdownInterval(interval);

<<<<<<< HEAD
                // Create an immediate severity crime report for SOS
                try {
                  const currentUser = auth.currentUser;
                  if (currentUser) {
                    const userData = await FirebaseService.getCivilianUser(currentUser.uid);
                    const userName = userData ? `${userData.firstName} ${userData.lastName}` : 'Unknown User';
                    
                    const sosReport = {
                      crimeType: 'Emergency SOS',
                      dateTime: new Date(),
                      description: 'SOS Alert triggered - Immediate assistance required',
                      multimedia: [],
                      location: {
                        latitude: 0, // Will be updated with actual location
                        longitude: 0,
                        address: 'Location not available',
                      },
                      anonymous: false,
                      reporterName: userName,
                      reporterUid: currentUser.uid,
                      status: 'pending',
                      createdAt: new Date().toISOString(),
                      severity: 'Immediate' as const,
                    };

                    await FirebaseService.submitCrimeReport(sosReport);
                    console.log('SOS: Emergency report created with Immediate severity');
                  }
                } catch (reportError) {
                  console.error('Error creating SOS report:', reportError);
                  // Don't fail the SOS if report creation fails
                }

                if (result.success) {
                  Alert.alert(
                    t('emergency.sosSent') || 'SOS Alert Sent',
                    t('emergency.sosSentDesc') || `SOS alert sent to ${result.sentTo} emergency contact(s).`,
                    [{ text: t('common.ok') || 'OK' }]
                  );
                } else {
                  Alert.alert(
                    t('common.error') || 'Error',
                    t('emergency.sosError') || 'Failed to send SOS alert.',
                    [{ text: t('common.ok') || 'OK' }]
                  );
                }
              } catch (error) {
                console.error('Error sending SOS:', error);
                const errorMessage = error instanceof Error ? error.message : 'Unknown error';
                Alert.alert(
                  t('common.error') || 'Error',
                  errorMessage || t('emergency.sosError') || 'Failed to send SOS alert.',
                  [{ text: t('common.ok') || 'OK' }]
                );
              }
            }
          }
        ]
      );
    } catch (error) {
      console.error('Error in handleSOSPress:', error);
      const errorMessage = error instanceof Error ? error.message : 'Unknown error';
      Alert.alert(t('common.error') || 'Error', errorMessage);
=======
    } catch (error: any) {
      console.error('Error in handleSOSPress:', error);
      Alert.alert(t('common.error') || 'Error', error.message);
      setSosLoading(false);
      setSosCountdown(null);
      if (sosCountdownInterval) {
        clearInterval(sosCountdownInterval);
        setSosCountdownInterval(null);
      }
    }
  };

  const sendSOSAlert = async () => {
    try {
      const result = await EmergencyContactsService.sendSOSAlert(
        user!.uid,
        ''
      );

      if (result.success) {
        Alert.alert(
          t('emergency.sosSent') || 'SOS Alert Sent',
          t('emergency.sosSentDesc') || `SOS alert sent to ${result.sentTo} emergency contact(s).`,
          [{ text: t('common.ok') || 'OK' }]
        );
      } else {
        Alert.alert(
          t('common.error') || 'Error',
          t('emergency.sosError') || 'Failed to send SOS alert.',
          [{ text: t('common.ok') || 'OK' }]
        );
      }
    } catch (error: any) {
      console.error('Error sending SOS alert:', error);
      Alert.alert(
        t('common.error') || 'Error',
        error.message || t('emergency.sosError') || 'Failed to send SOS alert.',
        [{ text: t('common.ok') || 'OK' }]
      );
>>>>>>> d0fcf048
    } finally {
      setSosLoading(false);
    }
  }, [user, t]);

  // Gyroscope SOS functionality
  useEffect(() => {
    const handleGyroscopeSOS = () => {
      console.log('Dashboard: Gyroscope SOS triggered');
      handleSOSPress();
    };

    // Start gyroscope listening when component mounts
    gyroscopeService.startListening(handleGyroscopeSOS);

    // Cleanup on unmount
    return () => {
      gyroscopeService.stopListening();
    };
  }, [handleSOSPress]);

  const styles = StyleSheet.create({
    profileScrollView: {
      flex: 1,
      backgroundColor: theme.background,
    },
    profileContainer: {
      flex: 1,
      padding: 20,
    },

    avatarContainer: {
      width: 100,
      height: 100,
      borderRadius: 50,
      backgroundColor: theme.primary,
      justifyContent: 'center',
      alignItems: 'center',
      alignSelf: 'center',
      marginBottom: 16,
    },
    avatarText: {
      color: theme.background,
      fontSize: fonts.title + 14,
      fontWeight: 'bold',
    },
    userName: {
      fontSize: fonts.title,
      fontWeight: 'bold',
      color: theme.primary,
      textAlign: 'center',
      marginBottom: 8,
    },
    userEmail: {
      fontSize: fonts.body,
      color: theme.secondaryText,
      textAlign: 'center',
      marginBottom: 16,
    },
    contactInfoBox: {
      backgroundColor: theme.menuBackground,
      borderWidth: 1,
      borderColor: theme.border,
      borderRadius: 8,
      padding: 8,
      marginHorizontal: 20,
      marginBottom: 12,
    },
    contactInfoItem: {
      marginBottom: 6,
    },
    contactInfoLabel: {
      color: theme.secondaryText,
      marginBottom: 4,
      fontWeight: '500',
    },
    contactInfoText: {
      color: theme.text,
      fontWeight: '600',
    },

    settingsContainer: {
      backgroundColor: theme.menuBackground,
      borderRadius: 12,
      overflow: 'hidden',
      marginBottom: 20,
    },
    sectionTitle: {
      fontSize: 14,
      fontWeight: '600',
      color: theme.secondaryText,
      paddingHorizontal: 20,
      paddingVertical: 10,
      backgroundColor: theme.settingsBackground,
    },
    menuItem: {
      flexDirection: 'row',
      justifyContent: 'space-between',
      alignItems: 'center',
      paddingVertical: 16,
      paddingHorizontal: 20,
      borderBottomWidth: 1,
      borderBottomColor: theme.border,
    },
    menuItemText: {
      fontSize: fonts.body,
      color: theme.text,
    },
    chevronRight: {
      fontSize: 20,
      color: theme.secondaryText,
    },
    themeSwitch: {
      transform: [{ scale: 1.2 }],
    },
    container: {
      flex: 1,
      backgroundColor: theme.background,
    },
    mainContent: {
      flex: 1,
      paddingHorizontal: 20,
    },
    contentContainer: {
      alignItems: 'center',
      maxWidth: 400,
      width: '100%',
    },
    contentTitle: {
      fontSize: 28,
      fontWeight: 'bold',
      color: theme.primary,
      marginBottom: 16,
      textAlign: 'center',
    },
    contentText: {
      fontSize: 16,
      color: theme.secondaryText,
      textAlign: 'center',
      lineHeight: 24,
    },
    bottomNav: {
      flexDirection: 'row',
      backgroundColor: '#2d3480',
      borderTopWidth: 1,
      borderTopColor: theme.border,
      paddingVertical: 2,
      paddingHorizontal: 8,
      paddingBottom: 20,
      shadowColor: '#000',
      shadowOffset: {
        width: 0,
        height: -2,
      },
      shadowOpacity: 0.1,
      shadowRadius: 3,
      elevation: 8,
      minHeight: 80,
    },
    tabButton: {
      flex: 1,
      alignItems: 'center',
      justifyContent: 'center',
      paddingVertical: 2,
      paddingHorizontal: 8,
      borderRadius: 12,
      marginHorizontal: 2,
    },
    activeTabButton: {
      backgroundColor: '#4A90E2',
    },
    tabIcon: {
      fontSize: 20,
      marginBottom: 3,
      color: theme.background,
    },
    activeTabIcon: {
      transform: [{ scale: 1.1 }],
    },
    tabIconImage: {
      width: 26,
      height: 26,
      marginBottom: 3,
      tintColor: theme.background,
      resizeMode: 'contain',
    },
    activeTabIconImage: {
      transform: [{ scale: 1.1 }],
    },
    sosIconImage: {
      width: 48,
      height: 48,
      marginBottom: 4,
      resizeMode: 'contain',
      transform: [{ scale: 1.2 }],
    },
    activeTabIcon: {
      transform: [{ scale: 1.1 }],
    },
    tabLabel: {
      fontSize: 10,
      color: theme.background,
      fontWeight: '500',
      opacity: 0.8,
    },
    activeTabLabel: {
      color: theme.background,
      fontWeight: '600',
      opacity: 1,
    },
    logoutButtonContainer: {
      paddingHorizontal: 20,
      paddingVertical: 16,
    },
    logoutButton: {
      backgroundColor: '#FF0000',
      flexDirection: 'row',
      alignItems: 'center',
      justifyContent: 'center',
      paddingHorizontal: 32,
      paddingVertical: 16,
      borderRadius: 12,
      width: '70%',
      alignSelf: 'center',
      minHeight: 56,
      shadowColor: '#000',
      shadowOffset: { width: 0, height: 2 },
      shadowOpacity: 0.25,
      shadowRadius: 4,
      elevation: 5,
    },
    logoutButtonText: {
      color: '#FFFFFF',
      fontSize: 18,
      fontWeight: '700',
      marginLeft: 8,
    },
    logoutIcon: {
      width: 24,
      height: 24,
      tintColor: '#FFFFFF',
    },
    reportButton: {
      backgroundColor: '#D21414',
      paddingHorizontal: 32,
      paddingVertical: 16,
      borderRadius: 12,
      marginTop: 20,
      marginBottom: 20,
      width: '70%',
      alignSelf: 'center',
      minHeight: 56,
      justifyContent: 'center',
      alignItems: 'center',
      shadowColor: '#000',
      shadowOffset: { width: 0, height: 2 },
      shadowOpacity: 0.25,
      shadowRadius: 4,
      elevation: 5,
      zIndex: 10,
    },
    reportButtonText: {
      color: '#FFFFFF',
      fontSize: 18,
      fontWeight: '700',
      textAlign: 'center',
    },
    reportsSection: {
      marginTop: 30,
      width: '100%',
      maxWidth: 400,
      flex: 1,
      minHeight: 400,
    },
    reportsSectionTitle: {
      fontSize: 20,
      fontWeight: 'bold',
      color: theme.primary,
      marginBottom: 16,
      textAlign: 'center',
    },
    reportsTabContainer: {
      flex: 1,
      width: '100%',
      maxWidth: 400,
      paddingTop: 20,
      paddingBottom: 100,
    },
    crimeListTabContainer: {
      flex: 1,
      width: '100%',
      maxWidth: 400,
      paddingTop: 20,
    },
    crimeListSection: {
      marginTop: 30,
      width: '100%',
      maxWidth: 400,
      flex: 1,
      minHeight: 400,
    },
    crimeListSectionTitle: {
      fontSize: 20,
      fontWeight: 'bold',
      color: theme.primary,
      marginBottom: 16,
      textAlign: 'center',
    },
    sectionHeader: {
      flexDirection: 'column',
      justifyContent: 'center',
      alignItems: 'center',
      paddingHorizontal: 20,
      paddingVertical: 16,
      borderBottomWidth: 1,
      backgroundColor: theme.menuBackground,
      marginTop: 0,
    },
    sectionHeaderTitle: {
      fontSize: 20,
      fontWeight: '700',
      color: theme.text,
    },
    // Font Size Modal Styles
    fontSizePreview: {
      flexDirection: 'row',
      alignItems: 'center',
      gap: 8,
    },
    fontSizePreviewText: {
      fontSize: fonts.caption,
      color: theme.secondaryText,
      fontWeight: '500',
    },
    modalOverlay: {
      flex: 1,
      backgroundColor: isDarkMode ? 'rgba(0, 0, 0, 0.8)' : 'rgba(0, 0, 0, 0.5)',
      justifyContent: 'center',
      alignItems: 'center',
    },
    fontSizeModal: {
      backgroundColor: theme.background,
      borderRadius: 16,
      margin: 20,
      maxWidth: '90%',
      minWidth: '80%',
      elevation: 5,
      shadowColor: '#000',
      shadowOffset: { width: 0, height: 2 },
      shadowOpacity: 0.25,
      shadowRadius: 3.84,
    },
    modalHeader: {
      flexDirection: 'row',
      justifyContent: 'space-between',
      alignItems: 'center',
      padding: 20,
      borderBottomWidth: 1,
      borderBottomColor: isDarkMode ? 'rgba(255, 255, 255, 0.1)' : 'rgba(0, 0, 0, 0.1)',
    },
    modalTitle: {
      fontSize: fonts.subtitle,
      fontWeight: '600',
      color: theme.text,
    },
    closeButton: {
      padding: 8,
    },
    closeButtonText: {
      fontSize: fonts.subtitle,
      color: theme.secondaryText,
      fontWeight: '600',
    },
    fontSizeOptions: {
      padding: 20,
    },
    fontSizeOption: {
      padding: 16,
      borderRadius: 12,
      borderWidth: 1,
      borderColor: theme.border,
      backgroundColor: theme.menuBackground,
      marginBottom: 12,
    },
    fontSizeOptionSelected: {
      backgroundColor: isDarkMode ? 'rgba(30, 58, 138, 0.3)' : 'rgba(30, 58, 138, 0.1)',
      borderColor: theme.primary,
    },
    fontSizeOptionText: {
      fontSize: fonts.subtitle,
      color: theme.text,
      fontWeight: '600',
      marginBottom: 4,
    },
    fontSizeOptionTextSelected: {
      color: theme.primary,
    },
    fontSizeDescription: {
      fontSize: fonts.caption,
      color: theme.secondaryText,
      lineHeight: 18,
    },
    fontSizeDescriptionSelected: {
      color: theme.primary,
      opacity: 0.8,
    },
    // Terms of Service Modal Styles
    termsModal: {
      backgroundColor: theme.background,
      borderRadius: 16,
      margin: 20,
      maxHeight: fontSize === 'large' ? '90%' : fontSize === 'medium' ? '88%' : '85%',
      minWidth: '90%',
      elevation: 5,
      shadowColor: '#000',
      shadowOffset: { width: 0, height: 2 },
      shadowOpacity: 0.25,
      shadowRadius: 3.84,
    },
    termsContent: {
      padding: fontSize === 'large' ? 24 : fontSize === 'medium' ? 22 : 20,
      flex: 1,
<<<<<<< HEAD
      maxHeight: '100%',
=======
      backgroundColor: theme.background,
>>>>>>> d0fcf048
    },
    termsSectionTitle: {
      fontSize: fonts.subtitle,
      fontWeight: '600',
      color: theme.primary,
      marginTop: fontSize === 'large' ? 24 : fontSize === 'medium' ? 22 : 20,
      marginBottom: fontSize === 'large' ? 12 : fontSize === 'medium' ? 10 : 8,
    },
    termsText: {
      fontSize: fonts.body,
      color: theme.text,
      lineHeight: fontSize === 'large' ? 28 : fontSize === 'medium' ? 25 : 22,
      marginBottom: fontSize === 'large' ? 20 : fontSize === 'medium' ? 18 : 16,
    },
    termsLastUpdated: {
      fontSize: fonts.caption,
      color: theme.secondaryText,
      fontStyle: 'italic',
      textAlign: 'center',
      marginTop: 20,
      marginBottom: 10,
    },
    // Privacy and Policies Modal Styles
    privacyModal: {
      backgroundColor: theme.background,
      borderRadius: 16,
      margin: 20,
      maxHeight: fontSize === 'large' ? '90%' : fontSize === 'medium' ? '88%' : '85%',
      minWidth: '90%',
      elevation: 5,
      shadowColor: '#000',
      shadowOffset: { width: 0, height: 2 },
      shadowOpacity: 0.25,
      shadowRadius: 3.84,
    },
    privacyContent: {
      padding: fontSize === 'large' ? 24 : fontSize === 'medium' ? 22 : 20,
      flex: 1,
<<<<<<< HEAD
      maxHeight: '100%',
=======
      backgroundColor: theme.background,
>>>>>>> d0fcf048
    },
    privacySectionTitle: {
      fontSize: fonts.subtitle,
      fontWeight: '600',
      color: theme.primary,
      marginTop: fontSize === 'large' ? 24 : fontSize === 'medium' ? 22 : 20,
      marginBottom: fontSize === 'large' ? 12 : fontSize === 'medium' ? 10 : 8,
    },
    privacyText: {
      fontSize: fonts.body,
      color: theme.text,
      lineHeight: fontSize === 'large' ? 28 : fontSize === 'medium' ? 25 : 22,
      marginBottom: fontSize === 'large' ? 20 : fontSize === 'medium' ? 18 : 16,
    },
    privacyLastUpdated: {
      fontSize: fonts.caption,
      color: theme.secondaryText,
      fontStyle: 'italic',
      textAlign: 'center',
      marginTop: 20,
      marginBottom: 10,
    },
    // Language Modal Styles
    languagePreview: {
      flexDirection: 'row',
      alignItems: 'center',
      gap: 8,
    },
    languagePreviewText: {
      fontSize: fonts.caption,
      color: theme.secondaryText,
      fontWeight: '500',
    },
    languageModal: {
      backgroundColor: theme.background,
      borderRadius: 16,
      margin: 20,
      maxWidth: '90%',
      minWidth: '80%',
      elevation: 5,
      shadowColor: '#000',
      shadowOffset: { width: 0, height: 2 },
      shadowOpacity: 0.25,
      shadowRadius: 3.84,
    },
    languageOptions: {
      padding: 20,
    },
    languageOption: {
      padding: 16,
      borderRadius: 12,
      borderWidth: 1,
      borderColor: theme.border,
      backgroundColor: theme.menuBackground,
      marginBottom: 12,
    },
    languageOptionSelected: {
      backgroundColor: isDarkMode ? 'rgba(30, 58, 138, 0.3)' : 'rgba(30, 58, 138, 0.1)',
      borderColor: theme.primary,
    },
    languageOptionText: {
      fontSize: fonts.subtitle,
      color: theme.text,
      fontWeight: '600',
      marginBottom: 4,
    },
    languageOptionTextSelected: {
      color: theme.primary,
    },
    languageOptionDesc: {
      fontSize: fonts.caption,
      color: theme.secondaryText,
      lineHeight: 18,
    },
    languageOptionDescSelected: {
      color: theme.primary,
      opacity: 0.8,
    },
    loadingContainer: {
      flex: 1,
      justifyContent: 'center',
      alignItems: 'center',
      backgroundColor: theme.background,
    },
    loadingText: {
      fontSize: 16,
      color: theme.text,
      marginTop: 16,
    },
    emergencyContactsContainer: {
      flex: 1,
      backgroundColor: theme.background,
    },
    // Notification Settings Modal Styles
    modalContainer: {
      flex: 1,
    },
    modalHeaderSpacer: {
      width: 60, // Same width as close button to center title
    },
    modalCloseButton: {
      padding: 8,
    },
    modalCloseText: {
      fontSize: 16,
      fontWeight: '500',
    },
    sosButtonContainer: {
      alignItems: 'center',
      justifyContent: 'center',
      marginTop: 20,
    },
    sosOuterButton: {
      width: 320,
      height: 320,
      borderRadius: 160,
      backgroundColor: '#FFAAAA',
      position: 'absolute',
      elevation: 5,
      shadowColor: '#000',
      shadowOffset: {
        width: 0,
        height: 4,
      },
      shadowOpacity: 0.2,
      shadowRadius: 8,
    },
    sosButton: {
      width: 280,
      height: 280,
      borderRadius: 140,
      justifyContent: 'center',
      alignItems: 'center',
      backgroundColor: '#FF4444',
      borderWidth: 20,
      borderColor: '#FF6666',
      elevation: 15,
      shadowColor: '#000',
      shadowOffset: {
        width: 0,
        height: 8,
      },
      shadowOpacity: 0.3,
      shadowRadius: 15,
    },
    sosButtonIcon: {
      fontSize: 70,
      marginBottom: 15,
    },
    sosButtonText: {
      color: '#FFFFFF',
      fontSize: 26,
      fontWeight: 'bold',
      marginBottom: 8,
    },
    sosButtonSubtext: {
      color: '#FFFFFF',
      fontSize: 18,
      opacity: 0.9,
    },
    sosButtonTextContainer: {
      alignItems: 'center',
      justifyContent: 'center',
    },
    sosButtonMainText: {
      color: '#FFFFFF',
      fontSize: 28,
      fontWeight: '900',
      textAlign: 'center',
      marginBottom: 4,
    },
    sosButtonSubText: {
      color: '#FFFFFF',
      fontSize: 18,
      opacity: 0.8,
      textAlign: 'center',
    },
    sosTitle: {
      fontSize: 28,
      fontWeight: 'bold',
      textAlign: 'center',
      marginTop: 20,
      marginBottom: 30,
      color: theme.primary,
    },
    infoButton: {
      width: 32,
      height: 32,
      borderRadius: 16,
      justifyContent: 'center',
      alignItems: 'center',
      elevation: 2,
      shadowColor: '#000',
      shadowOffset: {
        width: 0,
        height: 1,
      },
      shadowOpacity: 0.2,
      shadowRadius: 2,
      position: 'absolute',
      top: 20,
      right: 20,
      zIndex: 1000,
    },
    infoButtonText: {
      color: '#FFFFFF',
      fontSize: 16,
      fontWeight: 'bold',
    },
    sosInfoContent: {
      flex: 1,
      padding: 20,
    },
    sosInfoSection: {
      marginBottom: 24,
    },
    sosInfoTitle: {
      fontSize: 18,
      fontWeight: 'bold',
      marginBottom: 12,
    },
    sosInfoText: {
      fontSize: 16,
      lineHeight: 24,
    },
    sosHistoryContainer: {
      marginTop: 30,
      width: '100%',
      maxWidth: 400,
      height: 350, // Fixed height to make it scrollable
    },
    sosHistoryTitle: {
      fontSize: 18,
      fontWeight: 'bold',
      color: theme.primary,
      marginBottom: 16,
      textAlign: 'center',
    },
    cleanupMenuItem: {
      backgroundColor: '#FFF5F5',
      borderLeftWidth: 4,
      borderLeftColor: '#FF6B6B',
    },
    cleanupInfo: {
      flex: 1,
      marginRight: 10,
    },
    cleanupSubtext: {
      marginTop: 4,
      opacity: 0.7,
    },
    cleanupButton: {
      fontWeight: 'bold',
      fontSize: 14,
    },
  });

  const renderTabContent = () => {
    switch (activeTab) {
      case 0:
        return (
          <View style={styles.crimeListTabContainer}>
            <View style={[styles.sectionHeader, { backgroundColor: isDarkMode ? 'transparent' : theme.menuBackground, borderBottomColor: theme.border }]}>
              <Text style={[styles.sectionHeaderTitle, { color: theme.text, fontSize: fonts.subtitle }]}>{t('dashboard.crimeList')}</Text>
            </View>
            <Text style={styles.contentText}>
              {t('dashboard.crimeListDesc')}
            </Text>
            
            <View style={styles.crimeListSection}>
              <CrimeListFromOthers onViewReport={(reportId) => setSelectedReportId(reportId)} />
            </View>
          </View>
        );
      case 1:
        return (
          <View style={styles.emergencyContactsContainer}>
            {user ? (
              <EmergencyContactsList userId={user.uid} />
            ) : (
              <View style={styles.loadingContainer}>
                <Text style={styles.loadingText}>Loading...</Text>
              </View>
            )}
          </View>
        );
      case 2:
        return (
          <View style={styles.contentContainer}>
            <Text style={styles.sosTitle}>SOS</Text>
            <TouchableOpacity
              style={[styles.infoButton, { backgroundColor: theme.primary }]}
              onPress={() => setShowSOSInfoModal(true)}
              activeOpacity={0.8}
            >
              <Text style={styles.infoButtonText}>i</Text>
            </TouchableOpacity>
            
            {/* SOS Button */}
            {user && (
              <View style={styles.sosButtonContainer}>
                {/* Outer light red button */}
                <View style={styles.sosOuterButton} />
                
                {/* Main SOS Button */}
                <TouchableOpacity
                  style={[styles.sosButton, { backgroundColor: '#FF4444' }]}
                  onPress={handleSOSPress}
                  onLongPress={handleSOSPress}
                  activeOpacity={0.8}
                  disabled={sosLoading}
                >
                  {sosLoading ? (
                    <ActivityIndicator size="large" color="#FFFFFF" />
                  ) : sosCountdown !== null ? (
                    <View style={styles.sosButtonTextContainer}>
                      <Text style={styles.sosButtonMainText}>{sosCountdown}</Text>
                      <Text style={styles.sosButtonSubText}>{t('emergency.tapToCancel')}</Text>
                      <Text style={[styles.sosButtonSubText, { fontSize: 13, marginTop: 6, opacity: 0.8, lineHeight: 16 }]}>
                        {t('emergency.sosCountdownMessage')}
                      </Text>
                    </View>
                  ) : (
                    <View style={styles.sosButtonTextContainer}>
                      <Text style={styles.sosButtonMainText}>{t('emergency.tapToSendSOS')}</Text>
                      <Text style={styles.sosButtonSubText}>{t('emergency.pressAndHold')}</Text>
                    </View>
                  )}
                </TouchableOpacity>
              </View>
            )}

            {/* SOS Alerts History */}
            {user && (
              <View style={styles.sosHistoryContainer}>
                <SOSAlertsHistory userId={user.uid} />
              </View>
            )}

          </View>
        );
      case 3:
        return (
          <View style={styles.reportsTabContainer}>
            <View style={styles.reportsSection}>
              <View style={[styles.sectionHeader, { backgroundColor: isDarkMode ? 'transparent' : theme.menuBackground, borderBottomColor: theme.border }]}>
                <Text style={[styles.sectionHeaderTitle, { color: theme.text, fontSize: fonts.subtitle }]}>{t('dashboard.yourCrimeReports')}</Text>
              </View>
              <CrimeReportsList onViewReport={(reportId) => setSelectedReportId(reportId)} />
            </View>
            
            <TouchableOpacity
              style={styles.reportButton}
              onPress={() => setShowCrimeReportForm(true)}
              activeOpacity={0.7}
            >
              <Text style={styles.reportButtonText}>{t('crime.reportCrime')}</Text>
            </TouchableOpacity>
          </View>
        );
      case 4:
        return (
          <ScrollView 
            style={styles.profileScrollView}
            showsVerticalScrollIndicator={true}
            showsHorizontalScrollIndicator={false}
            bounces={true}
            alwaysBounceVertical={false}>
            <View style={styles.profileContainer}>


              {/* Profile Info */}
              <View style={styles.avatarContainer}>
                <Text style={styles.avatarText}>{userProfile ? getInitials() : 'JD'}</Text>
              </View>
              <Text style={styles.userName}>
                {userProfile ? `${userProfile.firstName} ${userProfile.lastName}` : 'John Doe'}
              </Text>
              {/* Contact Information Box */}
              <View style={[styles.contactInfoBox, { backgroundColor: theme.menuBackground, borderColor: theme.border }]}>
                <View style={styles.contactInfoItem}>
                  <Text style={[styles.contactInfoLabel, { color: theme.secondaryText, fontSize: fonts.caption }]}>
                    {t('profile.email')}
                  </Text>
                  <Text style={[styles.contactInfoText, { color: theme.text, fontSize: fonts.body }]}>
                    {userProfile?.email || 'JohnDoe@gmail.com'}
                  </Text>
                </View>
                
                {userProfile?.contactNumber && (
                  <View style={styles.contactInfoItem}>
                    <Text style={[styles.contactInfoLabel, { color: theme.secondaryText, fontSize: fonts.caption }]}>
                      {t('profile.contactNumber')}
                    </Text>
                    <Text style={[styles.contactInfoText, { color: theme.text, fontSize: fonts.body }]}>
                      {userProfile.contactNumber}
                    </Text>
                  </View>
                )}
              </View>

              {/* Settings Menu */}
              <View style={styles.settingsContainer}>
                <TouchableOpacity 
                  style={styles.menuItem}
                  onPress={() => setShowChangePassword(true)}
                >
                  <Text style={styles.menuItemText}>{t('auth.changePassword')}</Text>
                  <Text style={styles.chevronRight}>›</Text>
                </TouchableOpacity>

                <Text style={styles.sectionTitle}>SETTINGS</Text>

                <TouchableOpacity 
                  style={styles.menuItem}
                  onPress={() => setShowNotificationModal(true)}
                >
                  <Text style={styles.menuItemText}>{t('settings.notifications')}</Text>
                  <Text style={styles.chevronRight}>›</Text>
                </TouchableOpacity>

                <View style={styles.menuItem}>
                  <Text style={styles.menuItemText}>{t('settings.darkMode')}</Text>
                  <Switch
                    trackColor={{ false: '#767577', true: '#f8f9ed' }}
                    thumbColor={isDarkMode ? '#f8f9ed' : '#f4f3f4'}
                    ios_backgroundColor="#3e3e3e"
                    onValueChange={toggleTheme}
                    value={isDarkMode}
                    style={styles.themeSwitch}
                  />
                </View>

                <TouchableOpacity 
                  style={styles.menuItem}
                  onPress={() => setShowFontSizeModal(true)}
                >
                  <Text style={styles.menuItemText}>{t('settings.fontSize')}</Text>
                  <View style={styles.fontSizePreview}>
                    <Text style={styles.fontSizePreviewText}>
                      {fontSize.charAt(0).toUpperCase() + fontSize.slice(1)}
                    </Text>
                    <Text style={styles.chevronRight}>›</Text>
                  </View>
                </TouchableOpacity>

                <TouchableOpacity 
                  style={styles.menuItem}
                  onPress={() => setShowLanguageModal(true)}
                >
                  <Text style={styles.menuItemText}>{t('settings.language')}</Text>
                  <View style={styles.languagePreview}>
                    <Text style={styles.languagePreviewText}>
                      {language === 'en' ? 'English' : 'Filipino'}
                    </Text>
                    <Text style={styles.chevronRight}>›</Text>
                  </View>
                </TouchableOpacity>

                {/* SOS Cleanup Option */}
                {sosStats.olderThanWeek > 0 && (
                  <TouchableOpacity 
                    style={[styles.menuItem, styles.cleanupMenuItem]}
                    onPress={cleanupOldSOSAlerts}
                    disabled={cleanupLoading}
                  >
                    <View style={styles.cleanupInfo}>
                      <Text style={styles.menuItemText}>Clean Old SOS Alerts</Text>
                      <Text style={[styles.cleanupSubtext, { color: theme.secondaryText, fontSize: fonts.caption }]}>
                        {sosStats.olderThanWeek} alerts older than 1 week
                      </Text>
                    </View>
                    {cleanupLoading ? (
                      <ActivityIndicator size="small" color={theme.primary} />
                    ) : (
                      <Text style={[styles.cleanupButton, { color: '#FF6B6B' }]}>Clean Up</Text>
                    )}
                  </TouchableOpacity>
                )}

                <TouchableOpacity 
                  style={styles.menuItem}
                  onPress={() => setShowTermsModal(true)}
                >
                  <Text style={styles.menuItemText}>{t('settings.termsOfService')}</Text>
                  <Text style={styles.chevronRight}>›</Text>
                </TouchableOpacity>

                <TouchableOpacity 
                  style={styles.menuItem}
                  onPress={() => setShowPrivacyModal(true)}
                >
                  <Text style={styles.menuItemText}>{t('settings.privacyPolicies')}</Text>
                  <Text style={styles.chevronRight}>›</Text>
                </TouchableOpacity>

                {/* Logout Button */}
                <TouchableOpacity
                  style={styles.logoutButtonContainer}
                  onPress={logout}
                  activeOpacity={0.7}
                >
                  <View style={styles.logoutButton}>
                    <Image 
                      source={require('./assets/logout.png')} 
                      style={styles.logoutIcon}
                    />
                    <Text style={styles.logoutButtonText}>Logout</Text>
                  </View>
                </TouchableOpacity>
              </View>
            </View>
          </ScrollView>
        );
      default:
        return null;
    }
  };

  return (
    <View style={styles.container}>
      <StatusBar barStyle={isDarkMode ? "light-content" : "dark-content"} backgroundColor="transparent" translucent={true} />
      
      {showCrimeReportForm ? (
        <CrimeReportForm
          onClose={() => setShowCrimeReportForm(false)}
          onSuccess={() => {
            setShowCrimeReportForm(false);
          }}
        />
      ) : selectedReportId ? (
        <CrimeReportDetail
          reportId={selectedReportId}
          onClose={() => setSelectedReportId(null)}
        />
      ) : (
        <>
          {/* Main Content Area */}
          <View style={styles.mainContent}>
            {renderTabContent()}
          </View>

          {/* Bottom Navigation Bar */}
          <View style={styles.bottomNav}>
            {tabs.map((tab) => (
              <TouchableOpacity
                key={tab.id}
                style={[
                  styles.tabButton,
                  activeTab === tab.id && styles.activeTabButton,
                ]}
                onPress={() => handleTabPress(tab.id)}
                activeOpacity={0.7}
              >
                  {typeof tab.icon === 'string' ? (
                    <Text style={[
                      styles.tabIcon,
                      activeTab === tab.id && styles.activeTabIcon,
                    ]}>
                      {tab.icon}
                    </Text>
                  ) : (
                    <Image
                      source={tab.icon}
                      style={[
                        tab.id === 2 ? styles.sosIconImage : styles.tabIconImage,
                        activeTab === tab.id && styles.activeTabIconImage,
                      ]}
                    />
                  )}
                <Text style={[
                  styles.tabLabel,
                  activeTab === tab.id && styles.activeTabLabel,
                ]}>
                  {tab.name}
                </Text>
              </TouchableOpacity>
            ))}
          </View>
        </>
      )}

      {/* Change Password Modal */}
      {showChangePassword && (
        <ChangePassword
          onClose={() => setShowChangePassword(false)}
        />
      )}

      {/* Font Size Modal */}
      <Modal
        visible={showFontSizeModal}
        transparent={true}
        animationType="fade"
        onRequestClose={() => setShowFontSizeModal(false)}
      >
        <TouchableOpacity 
          style={styles.modalOverlay}
          activeOpacity={1}
          onPress={() => setShowFontSizeModal(false)}
        >
          <View style={styles.fontSizeModal}>
            <View style={styles.modalHeader}>
              <Text style={styles.modalTitle}>{t('settings.fontSize')}</Text>
              <TouchableOpacity 
                onPress={() => setShowFontSizeModal(false)}
                style={styles.closeButton}
              >
                <Text style={styles.closeButtonText}>✕</Text>
              </TouchableOpacity>
            </View>
            
            <View style={styles.fontSizeOptions}>
              <TouchableOpacity
                style={[
                  styles.fontSizeOption,
                  fontSize === 'small' && styles.fontSizeOptionSelected
                ]}
                onPress={() => {
                  setFontSize('small');
                  setShowFontSizeModal(false);
                }}
              >
                <Text style={[
                  styles.fontSizeOptionText,
                  fontSize === 'small' && styles.fontSizeOptionTextSelected
                ]}>{t('settings.fontSize.small')}</Text>
                <Text style={[
                  styles.fontSizeDescription,
                  fontSize === 'small' && styles.fontSizeDescriptionSelected
                ]}>{t('settings.fontSize.smallDesc')}</Text>
              </TouchableOpacity>
              
              <TouchableOpacity
                style={[
                  styles.fontSizeOption,
                  fontSize === 'medium' && styles.fontSizeOptionSelected
                ]}
                onPress={() => {
                  setFontSize('medium');
                  setShowFontSizeModal(false);
                }}
              >
                <Text style={[
                  styles.fontSizeOptionText,
                  fontSize === 'medium' && styles.fontSizeOptionTextSelected
                ]}>{t('settings.fontSize.medium')}</Text>
                <Text style={[
                  styles.fontSizeDescription,
                  fontSize === 'medium' && styles.fontSizeDescriptionSelected
                ]}>{t('settings.fontSize.mediumDesc')}</Text>
              </TouchableOpacity>
              
              <TouchableOpacity
                style={[
                  styles.fontSizeOption,
                  fontSize === 'large' && styles.fontSizeOptionSelected
                ]}
                onPress={() => {
                  setFontSize('large');
                  setShowFontSizeModal(false);
                }}
              >
                <Text style={[
                  styles.fontSizeOptionText,
                  fontSize === 'large' && styles.fontSizeOptionTextSelected
                ]}>{t('settings.fontSize.large')}</Text>
                <Text style={[
                  styles.fontSizeDescription,
                  fontSize === 'large' && styles.fontSizeDescriptionSelected
                ]}>{t('settings.fontSize.largeDesc')}</Text>
              </TouchableOpacity>
            </View>
          </View>
        </TouchableOpacity>
      </Modal>

      {/* Terms of Service Modal */}
      <Modal
        visible={showTermsModal}
        transparent={true}
        animationType="fade"
        onRequestClose={() => setShowTermsModal(false)}
      >
        <TouchableOpacity 
          style={styles.modalOverlay}
          activeOpacity={1}
          onPress={() => setShowTermsModal(false)}
        >
          <TouchableOpacity 
            style={styles.termsModal}
            activeOpacity={1}
            onPress={(e) => e.stopPropagation()}
          >
            <View style={styles.modalHeader}>
              <Text style={styles.modalTitle}>{t('terms.title')}</Text>
              <TouchableOpacity 
                onPress={() => setShowTermsModal(false)}
                style={styles.closeButton}
              >
                <Text style={styles.closeButtonText}>✕</Text>
              </TouchableOpacity>
            </View>
            
<<<<<<< HEAD
            <ScrollView 
              style={styles.termsContent} 
              contentContainerStyle={{ paddingBottom: 20 }}
              showsVerticalScrollIndicator={true}
              nestedScrollEnabled={true}
              bounces={true}
              scrollEventThrottle={16}
              keyboardShouldPersistTaps="handled"
=======
            <View style={[styles.termsContent, { borderRightWidth: 3, borderRightColor: '#2d3480' }]}>
              <ScrollView 
                style={{ flex: 1 }}
                contentContainerStyle={{ flexGrow: 1, paddingBottom: 20 }}
                showsVerticalScrollIndicator={true}
                showsHorizontalScrollIndicator={false}
                nestedScrollEnabled={true}
                bounces={true}
                alwaysBounceVertical={false}
                scrollIndicatorInsets={{ right: 1 }}
                indicatorStyle="default"
>>>>>>> d0fcf048
            >
              <Text style={styles.termsSectionTitle}>{t('terms.acceptance')}</Text>
              <Text style={styles.termsText}>
                {t('terms.acceptanceDesc')}
              </Text>

              <Text style={styles.termsSectionTitle}>{t('terms.description')}</Text>
              <Text style={styles.termsText}>
                {t('terms.descriptionDesc')}
              </Text>

              <Text style={styles.termsSectionTitle}>{t('terms.responsibilities')}</Text>
              <Text style={styles.termsText}>
                {t('terms.responsibilitiesDesc')}
              </Text>

              <Text style={styles.termsSectionTitle}>{t('terms.privacy')}</Text>
              <Text style={styles.termsText}>
                {t('terms.privacyDesc')}
              </Text>

              <Text style={styles.termsSectionTitle}>{t('terms.emergency')}</Text>
              <Text style={styles.termsText}>
                {t('terms.emergencyDesc')}
              </Text>

              <Text style={styles.termsSectionTitle}>{t('terms.liability')}</Text>
              <Text style={styles.termsText}>
                {t('terms.liabilityDesc')}
              </Text>

              <Text style={styles.termsSectionTitle}>{t('terms.modifications')}</Text>
              <Text style={styles.termsText}>
                {t('terms.modificationsDesc')}
              </Text>

              <Text style={styles.termsSectionTitle}>{t('terms.contact')}</Text>
              <Text style={styles.termsText}>
                {t('terms.contactDesc')}
              </Text>

              <Text style={styles.termsLastUpdated}>
                {t('terms.lastUpdated')} {new Date().toLocaleDateString()}
              </Text>
              </ScrollView>
            </View>
          </TouchableOpacity>
        </TouchableOpacity>
      </Modal>

      {/* Privacy and Policies Modal */}
      <Modal
        visible={showPrivacyModal}
        transparent={true}
        animationType="fade"
        onRequestClose={() => setShowPrivacyModal(false)}
      >
        <TouchableOpacity 
          style={styles.modalOverlay}
          activeOpacity={1}
          onPress={() => setShowPrivacyModal(false)}
        >
          <TouchableOpacity 
            style={styles.privacyModal}
            activeOpacity={1}
            onPress={(e) => e.stopPropagation()}
          >
            <View style={styles.modalHeader}>
              <Text style={styles.modalTitle}>{t('privacy.title')}</Text>
              <TouchableOpacity 
                onPress={() => setShowPrivacyModal(false)}
                style={styles.closeButton}
              >
                <Text style={styles.closeButtonText}>✕</Text>
              </TouchableOpacity>
            </View>
            
<<<<<<< HEAD
            <ScrollView 
              style={styles.privacyContent} 
              contentContainerStyle={{ paddingBottom: 20 }}
              showsVerticalScrollIndicator={true}
              nestedScrollEnabled={true}
              bounces={true}
              scrollEventThrottle={16}
              keyboardShouldPersistTaps="handled"
=======
            <View style={[styles.privacyContent, { borderRightWidth: 3, borderRightColor: '#2d3480' }]}>
              <ScrollView 
                style={{ flex: 1 }}
                contentContainerStyle={{ flexGrow: 1, paddingBottom: 20 }}
                showsVerticalScrollIndicator={true}
                showsHorizontalScrollIndicator={false}
                nestedScrollEnabled={true}
                bounces={true}
                alwaysBounceVertical={false}
                scrollIndicatorInsets={{ right: 1 }}
                indicatorStyle="default"
>>>>>>> d0fcf048
            >
              <Text style={styles.privacySectionTitle}>{t('privacy.informationCollected')}</Text>
              <Text style={styles.privacyText}>
                {t('privacy.informationCollectedDesc')}
              </Text>

              <Text style={styles.privacySectionTitle}>{t('privacy.howWeUse')}</Text>
              <Text style={styles.privacyText}>
                {t('privacy.howWeUseDesc')}
              </Text>

              <Text style={styles.privacySectionTitle}>{t('privacy.informationSharing')}</Text>
              <Text style={styles.privacyText}>
                {t('privacy.informationSharingDesc')}
              </Text>

              <Text style={styles.privacySectionTitle}>{t('privacy.dataSecurity')}</Text>
              <Text style={styles.privacyText}>
                {t('privacy.dataSecurityDesc')}
              </Text>

              <Text style={styles.privacySectionTitle}>{t('privacy.dataRetention')}</Text>
              <Text style={styles.privacyText}>
                {t('privacy.dataRetentionDesc')}
              </Text>

              <Text style={styles.privacySectionTitle}>{t('privacy.yourRights')}</Text>
              <Text style={styles.privacyText}>
                {t('privacy.yourRightsDesc')}
              </Text>

              <Text style={styles.privacySectionTitle}>{t('privacy.locationServices')}</Text>
              <Text style={styles.privacyText}>
                {t('privacy.locationServicesDesc')}
              </Text>

              <Text style={styles.privacySectionTitle}>{t('privacy.childrensPrivacy')}</Text>
              <Text style={styles.privacyText}>
                {t('privacy.childrensPrivacyDesc')}
              </Text>

              <Text style={styles.privacySectionTitle}>{t('privacy.changesToPolicy')}</Text>
              <Text style={styles.privacyText}>
                {t('privacy.changesToPolicyDesc')}
              </Text>

              <Text style={styles.privacySectionTitle}>{t('privacy.contactUs')}</Text>
              <Text style={styles.privacyText}>
                {t('privacy.contactUsDesc')}
              </Text>

              <Text style={styles.privacyLastUpdated}>
                {t('privacy.lastUpdated')} {new Date().toLocaleDateString()}
              </Text>
              </ScrollView>
            </View>
          </TouchableOpacity>
        </TouchableOpacity>
      </Modal>

      {/* Language Modal */}
      <Modal
        visible={showLanguageModal}
        transparent={true}
        animationType="fade"
        onRequestClose={() => setShowLanguageModal(false)}
      >
        <TouchableOpacity 
          style={styles.modalOverlay}
          activeOpacity={1}
          onPress={() => setShowLanguageModal(false)}
        >
          <View style={styles.languageModal}>
            <View style={styles.modalHeader}>
              <Text style={styles.modalTitle}>{t('settings.language')}</Text>
              <TouchableOpacity 
                onPress={() => setShowLanguageModal(false)}
                style={styles.closeButton}
              >
                <Text style={styles.closeButtonText}>✕</Text>
              </TouchableOpacity>
            </View>
            
            <View style={styles.languageOptions}>
              <TouchableOpacity
                style={[
                  styles.languageOption,
                  language === 'en' && styles.languageOptionSelected
                ]}
                onPress={() => {
                  setLanguage('en');
                  setShowLanguageModal(false);
                }}
              >
                <Text style={[
                  styles.languageOptionText,
                  language === 'en' && styles.languageOptionTextSelected
                ]}>English</Text>
                <Text style={[
                  styles.languageOptionDesc,
                  language === 'en' && styles.languageOptionDescSelected
                ]}>English language</Text>
              </TouchableOpacity>
              
              <TouchableOpacity
                style={[
                  styles.languageOption,
                  language === 'fil' && styles.languageOptionSelected
                ]}
                onPress={() => {
                  setLanguage('fil');
                  setShowLanguageModal(false);
                }}
              >
                <Text style={[
                  styles.languageOptionText,
                  language === 'fil' && styles.languageOptionTextSelected
                ]}>Filipino</Text>
                <Text style={[
                  styles.languageOptionDesc,
                  language === 'fil' && styles.languageOptionDescSelected
                ]}>Wikang Filipino</Text>
              </TouchableOpacity>
            </View>
          </View>
        </TouchableOpacity>
      </Modal>

      {/* Notification Settings Modal */}
      <Modal
        visible={showNotificationModal}
        animationType="slide"
        presentationStyle="pageSheet"
        onRequestClose={() => setShowNotificationModal(false)}
      >
        <SafeAreaView style={[styles.modalContainer, { backgroundColor: theme.menuBackground }]}>
          <View style={[styles.modalHeader, { borderBottomColor: theme.border }]}>
            <TouchableOpacity
              style={styles.modalCloseButton}
              onPress={() => setShowNotificationModal(false)}
            >
              <Text style={[styles.modalCloseText, { color: theme.text }]}>
                {t('common.close')}
              </Text>
            </TouchableOpacity>
            <Text style={[styles.modalTitle, { color: theme.text }]}>
              {t('notifications.settings')}
            </Text>
            <View style={styles.modalHeaderSpacer} />
          </View>
          <NotificationSettings />
        </SafeAreaView>
      </Modal>

      {/* SOS Info Modal */}
      <Modal
        visible={showSOSInfoModal}
        animationType="slide"
        presentationStyle="pageSheet"
        onRequestClose={() => setShowSOSInfoModal(false)}
      >
        <SafeAreaView style={[styles.modalContainer, { backgroundColor: theme.menuBackground }]}>
          <View style={[styles.modalHeader, { borderBottomColor: theme.border }]}>
            <TouchableOpacity
              style={styles.modalCloseButton}
              onPress={() => setShowSOSInfoModal(false)}
            >
              <Text style={[styles.modalCloseText, { color: theme.text }]}>
                ×
              </Text>
            </TouchableOpacity>
            <Text style={[styles.modalTitle, { color: theme.text }]}>
              {t('emergency.sosAlertInfo')}
            </Text>
            <View style={styles.modalHeaderSpacer} />
          </View>
          
          <ScrollView 
            style={styles.sosInfoContent} 
            showsVerticalScrollIndicator={true}
            showsHorizontalScrollIndicator={false}
            bounces={true}
            alwaysBounceVertical={false}>
            <View style={styles.sosInfoSection}>
              <Text style={[styles.sosInfoTitle, { color: theme.text }]}>
                {t('emergency.whatIsSosAlert')}
              </Text>
              <Text style={[styles.sosInfoText, { color: theme.secondaryText }]}>
                {t('emergency.whatIsSosAlertDesc')}
              </Text>
            </View>

            <View style={styles.sosInfoSection}>
              <Text style={[styles.sosInfoTitle, { color: theme.text }]}>
                {t('emergency.howToUse')}
              </Text>
              <Text style={[styles.sosInfoText, { color: theme.secondaryText }]}>
                {t('emergency.howToUseDesc')}
              </Text>
            </View>

            <View style={styles.sosInfoSection}>
              <Text style={[styles.sosInfoTitle, { color: theme.text }]}>
                {t('emergency.whenToUse')}
              </Text>
              <Text style={[styles.sosInfoText, { color: theme.secondaryText }]}>
                {t('emergency.whenToUseDesc')}
              </Text>
            </View>

            <View style={styles.sosInfoSection}>
              <Text style={[styles.sosInfoTitle, { color: theme.text }]}>
                {t('emergency.importantNotes')}
              </Text>
              <Text style={[styles.sosInfoText, { color: theme.secondaryText }]}>
                {t('emergency.importantNotesDesc')}
              </Text>
            </View>
          </ScrollView>
        </SafeAreaView>
      </Modal>
    </View>
  );
};

export default Dashboard;<|MERGE_RESOLUTION|>--- conflicted
+++ resolved
@@ -28,11 +28,8 @@
 import SOSAlertsHistory from './components/sos-alerts-history';
 import { EmergencyContactsService } from './services/emergencyContactsService';
 import { useNotification } from './services/notificationContext';
-<<<<<<< HEAD
 import { gyroscopeService } from './services/gyroscopeService';
-=======
 import { sosCleanupService } from './services/sosCleanupService';
->>>>>>> d0fcf048
 
 interface UserProfile {
   firstName: string;
@@ -74,8 +71,6 @@
     }
   }, [activeTab]);
 
-<<<<<<< HEAD
-=======
   // Load SOS alert statistics
   const loadSOSStats = async () => {
     try {
@@ -125,7 +120,6 @@
       ]
     );
   };
->>>>>>> d0fcf048
 
   const loadUserProfile = async () => {
     try {
@@ -163,14 +157,11 @@
     setActiveTab(tabId);
   };
 
-<<<<<<< HEAD
-  const handleSOSPress = useCallback(async () => {
-=======
   const [sosCountdown, setSosCountdown] = useState<number | null>(null);
   const [sosCountdownInterval, setSosCountdownInterval] = useState<NodeJS.Timeout | null>(null);
 
   const handleSOSPress = async () => {
->>>>>>> d0fcf048
+
     try {
       // If countdown is active, cancel it
       if (sosCountdown !== null && sosCountdownInterval) {
@@ -218,111 +209,82 @@
       
       setSosCountdownInterval(interval);
 
-<<<<<<< HEAD
-                // Create an immediate severity crime report for SOS
-                try {
-                  const currentUser = auth.currentUser;
-                  if (currentUser) {
-                    const userData = await FirebaseService.getCivilianUser(currentUser.uid);
-                    const userName = userData ? `${userData.firstName} ${userData.lastName}` : 'Unknown User';
-                    
-                    const sosReport = {
-                      crimeType: 'Emergency SOS',
-                      dateTime: new Date(),
-                      description: 'SOS Alert triggered - Immediate assistance required',
-                      multimedia: [],
-                      location: {
-                        latitude: 0, // Will be updated with actual location
-                        longitude: 0,
-                        address: 'Location not available',
-                      },
-                      anonymous: false,
-                      reporterName: userName,
-                      reporterUid: currentUser.uid,
-                      status: 'pending',
-                      createdAt: new Date().toISOString(),
-                      severity: 'Immediate' as const,
-                    };
-
-                    await FirebaseService.submitCrimeReport(sosReport);
-                    console.log('SOS: Emergency report created with Immediate severity');
-                  }
-                } catch (reportError) {
-                  console.error('Error creating SOS report:', reportError);
-                  // Don't fail the SOS if report creation fails
-                }
-
-                if (result.success) {
-                  Alert.alert(
-                    t('emergency.sosSent') || 'SOS Alert Sent',
-                    t('emergency.sosSentDesc') || `SOS alert sent to ${result.sentTo} emergency contact(s).`,
-                    [{ text: t('common.ok') || 'OK' }]
-                  );
-                } else {
-                  Alert.alert(
-                    t('common.error') || 'Error',
-                    t('emergency.sosError') || 'Failed to send SOS alert.',
-                    [{ text: t('common.ok') || 'OK' }]
-                  );
-                }
-              } catch (error) {
-                console.error('Error sending SOS:', error);
-                const errorMessage = error instanceof Error ? error.message : 'Unknown error';
-                Alert.alert(
-                  t('common.error') || 'Error',
-                  errorMessage || t('emergency.sosError') || 'Failed to send SOS alert.',
-                  [{ text: t('common.ok') || 'OK' }]
-                );
-              }
+      const sendSOSAlert = async () => {
+        try {
+          const currentUser = auth.currentUser;
+          if (currentUser) {
+            // Fetch user info for report
+            const userData = await FirebaseService.getCivilianUser(currentUser.uid);
+            const userName = userData
+              ? `${userData.firstName} ${userData.lastName}`
+              : 'Unknown User';
+
+            // Create immediate severity crime report for SOS
+            const sosReport = {
+              crimeType: 'Emergency SOS',
+              dateTime: new Date(),
+              description: 'SOS Alert triggered - Immediate assistance required',
+              multimedia: [],
+              location: {
+                latitude: 0, // Will be updated with actual location
+                longitude: 0,
+                address: 'Location not available',
+              },
+              anonymous: false,
+              reporterName: userName,
+              reporterUid: currentUser.uid,
+              status: 'pending',
+              createdAt: new Date().toISOString(),
+              severity: 'Immediate' as const,
+            };
+
+            try {
+              await FirebaseService.submitCrimeReport(sosReport);
+              console.log('SOS: Emergency report created with Immediate severity');
+            } catch (reportError) {
+              console.error('Error creating SOS report:', reportError);
+              // Don't block SOS if report creation fails
             }
           }
-        ]
-      );
-    } catch (error) {
-      console.error('Error in handleSOSPress:', error);
-      const errorMessage = error instanceof Error ? error.message : 'Unknown error';
-      Alert.alert(t('common.error') || 'Error', errorMessage);
-=======
-    } catch (error: any) {
-      console.error('Error in handleSOSPress:', error);
-      Alert.alert(t('common.error') || 'Error', error.message);
-      setSosLoading(false);
-      setSosCountdown(null);
-      if (sosCountdownInterval) {
-        clearInterval(sosCountdownInterval);
-        setSosCountdownInterval(null);
-      }
+
+          // Send SOS alert to emergency contacts
+          const result = await EmergencyContactsService.sendSOSAlert(
+            currentUser!.uid,
+            ''
+          );
+
+          if (result.success) {
+            Alert.alert(
+              t('emergency.sosSent') || 'SOS Alert Sent',
+              t('emergency.sosSentDesc') ||
+                `SOS alert sent to ${result.sentTo} emergency contact(s).`,
+              [{ text: t('common.ok') || 'OK' }]
+            );
+          } else {
+            Alert.alert(
+              t('common.error') || 'Error',
+              t('emergency.sosError') || 'Failed to send SOS alert.',
+              [{ text: t('common.ok') || 'OK' }]
+            );
+          }
+        } catch (error: any) {
+          console.error('Error in sendSOSAlert:', error);
+          Alert.alert(
+            t('common.error') || 'Error',
+            error.message || t('emergency.sosError') || 'Failed to send SOS alert.',
+            [{ text: t('common.ok') || 'OK' }]
+          );
+  } finally {
+    // Always reset UI state after attempt
+    setSosLoading(false);
+    setSosCountdown(null);
+    if (sosCountdownInterval) {
+      clearInterval(sosCountdownInterval);
+      setSosCountdownInterval(null);
     }
-  };
-
-  const sendSOSAlert = async () => {
-    try {
-      const result = await EmergencyContactsService.sendSOSAlert(
-        user!.uid,
-        ''
-      );
-
-      if (result.success) {
-        Alert.alert(
-          t('emergency.sosSent') || 'SOS Alert Sent',
-          t('emergency.sosSentDesc') || `SOS alert sent to ${result.sentTo} emergency contact(s).`,
-          [{ text: t('common.ok') || 'OK' }]
-        );
-      } else {
-        Alert.alert(
-          t('common.error') || 'Error',
-          t('emergency.sosError') || 'Failed to send SOS alert.',
-          [{ text: t('common.ok') || 'OK' }]
-        );
-      }
-    } catch (error: any) {
-      console.error('Error sending SOS alert:', error);
-      Alert.alert(
-        t('common.error') || 'Error',
-        error.message || t('emergency.sosError') || 'Failed to send SOS alert.',
-        [{ text: t('common.ok') || 'OK' }]
-      );
->>>>>>> d0fcf048
+  }
+};
+
     } finally {
       setSosLoading(false);
     }
@@ -745,11 +707,7 @@
     termsContent: {
       padding: fontSize === 'large' ? 24 : fontSize === 'medium' ? 22 : 20,
       flex: 1,
-<<<<<<< HEAD
-      maxHeight: '100%',
-=======
       backgroundColor: theme.background,
->>>>>>> d0fcf048
     },
     termsSectionTitle: {
       fontSize: fonts.subtitle,
@@ -788,11 +746,7 @@
     privacyContent: {
       padding: fontSize === 'large' ? 24 : fontSize === 'medium' ? 22 : 20,
       flex: 1,
-<<<<<<< HEAD
-      maxHeight: '100%',
-=======
       backgroundColor: theme.background,
->>>>>>> d0fcf048
     },
     privacySectionTitle: {
       fontSize: fonts.subtitle,
@@ -1497,16 +1451,6 @@
               </TouchableOpacity>
             </View>
             
-<<<<<<< HEAD
-            <ScrollView 
-              style={styles.termsContent} 
-              contentContainerStyle={{ paddingBottom: 20 }}
-              showsVerticalScrollIndicator={true}
-              nestedScrollEnabled={true}
-              bounces={true}
-              scrollEventThrottle={16}
-              keyboardShouldPersistTaps="handled"
-=======
             <View style={[styles.termsContent, { borderRightWidth: 3, borderRightColor: '#2d3480' }]}>
               <ScrollView 
                 style={{ flex: 1 }}
@@ -1518,7 +1462,8 @@
                 alwaysBounceVertical={false}
                 scrollIndicatorInsets={{ right: 1 }}
                 indicatorStyle="default"
->>>>>>> d0fcf048
+                scrollEventThrottle={16}
+                keyboardShouldPersistTaps="handled"
             >
               <Text style={styles.termsSectionTitle}>{t('terms.acceptance')}</Text>
               <Text style={styles.termsText}>
@@ -1596,16 +1541,6 @@
               </TouchableOpacity>
             </View>
             
-<<<<<<< HEAD
-            <ScrollView 
-              style={styles.privacyContent} 
-              contentContainerStyle={{ paddingBottom: 20 }}
-              showsVerticalScrollIndicator={true}
-              nestedScrollEnabled={true}
-              bounces={true}
-              scrollEventThrottle={16}
-              keyboardShouldPersistTaps="handled"
-=======
             <View style={[styles.privacyContent, { borderRightWidth: 3, borderRightColor: '#2d3480' }]}>
               <ScrollView 
                 style={{ flex: 1 }}
@@ -1617,7 +1552,8 @@
                 alwaysBounceVertical={false}
                 scrollIndicatorInsets={{ right: 1 }}
                 indicatorStyle="default"
->>>>>>> d0fcf048
+                scrollEventThrottle={16}
+                keyboardShouldPersistTaps="handled"
             >
               <Text style={styles.privacySectionTitle}>{t('privacy.informationCollected')}</Text>
               <Text style={styles.privacyText}>
