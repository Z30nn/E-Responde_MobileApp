import React, { useState, useEffect, useCallback } from 'react';
import {
  View,
  Text,
  TextInput,
  TouchableOpacity,
  ScrollView,
  StyleSheet,
  Alert,
  Switch,
  ActivityIndicator,
  Modal,
  PermissionsAndroid,
  Platform,
} from 'react-native';
import DateTimePicker from '@react-native-community/datetimepicker';
<<<<<<< HEAD
import { FirebaseService, CrimeReport } from './services/firebaseService';
import { useTheme, colors, fontSizes } from './services/themeContext';
import { useLanguage } from './services/languageContext';
=======
import Geolocation from '@react-native-community/geolocation';
import {launchCamera, launchImageLibrary, ImagePickerResponse, MediaType} from 'react-native-image-picker';
import { FirebaseService } from './services/firebaseService';
import { useTheme, colors } from './services/themeContext';
>>>>>>> b17fb64a


const CrimeReportForm = ({ onClose, onSuccess }: { onClose: () => void; onSuccess?: () => void }) => {
  const { isDarkMode, fontSize } = useTheme();
  const { t } = useLanguage();
  const theme = isDarkMode ? colors.dark : colors.light;
  const fonts = fontSizes[fontSize];
  const [formData, setFormData] = useState<Partial<CrimeReport>>({
    crimeType: '',
    dateTime: new Date(),
    description: '',
    multimedia: [],
    location: {
      latitude: 0,
      longitude: 0,
      address: 'Getting current location...',
    },
    anonymous: false,
    status: 'pending',
    createdAt: new Date().toISOString(),
  });

  const [showDatePicker, setShowDatePicker] = useState(false);
  const [showTimePicker, setShowTimePicker] = useState(false);
  const [showCrimeTypeDropdown, setShowCrimeTypeDropdown] = useState(false);
  const [isLoading, setIsLoading] = useState(false);
  const [isLocationLoading, setIsLocationLoading] = useState(true);
<<<<<<< HEAD
=======
  const [showAddressModal, setShowAddressModal] = useState(false);
  const [manualAddress, setManualAddress] = useState('');
  const [uploadedFiles, setUploadedFiles] = useState<any[]>([]);
>>>>>>> b17fb64a
  const [isUploading, setIsUploading] = useState(false);

  const crimeTypes = [
    t('crime.crimeTypes.theft'),
    t('crime.crimeTypes.assault'),
    t('crime.crimeTypes.vandalism'),
    t('crime.crimeTypes.fraud'),
    t('crime.crimeTypes.harassment'),
    t('crime.crimeTypes.breakingEntering'),
    t('crime.crimeTypes.vehicleTheft'),
    t('crime.crimeTypes.drugRelated'),
    t('crime.crimeTypes.domesticViolence'),
    t('crime.crimeTypes.other'),
  ];

  useEffect(() => {
    getCurrentLocation();
    checkAuthentication();
  }, [checkAuthentication]);

  const checkAuthentication = useCallback(() => {
    const { auth } = require('./firebaseConfig');
    if (!auth.currentUser) {
      Alert.alert('Authentication Required', 'You must be logged in to submit a crime report.', [
        {
          text: 'OK',
          onPress: onClose,
        },
      ]);
    }
  }, [onClose]);

  const reverseGeocode = async (latitude: number, longitude: number): Promise<string> => {
    try {
      // Using a free reverse geocoding service (Nominatim)
      const response = await fetch(
        `https://nominatim.openstreetmap.org/reverse?format=json&lat=${latitude}&lon=${longitude}&zoom=18&addressdetails=1`,
        {
          headers: {
            'User-Agent': 'E-Responde-MobileApp/1.0',
            'Accept': 'application/json',
          },
        }
      );
      
      if (!response.ok) {
        throw new Error(`HTTP error! status: ${response.status}`);
      }
      
      const text = await response.text();
      console.log('Geocoding response:', text.substring(0, 200)); // Log first 200 chars for debugging
      
      const data = JSON.parse(text);
      
      if (data && data.display_name) {
        // Format the address nicely
        const address = data.display_name;
        return address;
      }
      return `${latitude.toFixed(6)}, ${longitude.toFixed(6)}`;
    } catch (error) {
      console.error('Reverse geocoding error:', error);
      return `${latitude.toFixed(6)}, ${longitude.toFixed(6)}`;
    }
  };

  const forwardGeocode = async (address: string): Promise<{latitude: number, longitude: number} | null> => {
    try {
      // Using a free forward geocoding service (Nominatim)
      const encodedAddress = encodeURIComponent(address);
      const response = await fetch(
        `https://nominatim.openstreetmap.org/search?format=json&q=${encodedAddress}&limit=1`,
        {
          headers: {
            'User-Agent': 'E-Responde-MobileApp/1.0',
            'Accept': 'application/json',
          },
        }
      );
      
      if (!response.ok) {
        throw new Error(`HTTP error! status: ${response.status}`);
      }
      
      const text = await response.text();
      console.log('Forward geocoding response:', text.substring(0, 200)); // Log first 200 chars for debugging
      
      const data = JSON.parse(text);
      
      if (data && data.length > 0) {
        return {
          latitude: parseFloat(data[0].lat),
          longitude: parseFloat(data[0].lon)
        };
      }
      return null;
    } catch (error) {
      console.error('Forward geocoding error:', error);
      return null;
    }
  };

  const getCurrentLocation = async () => {
    try {
      setIsLocationLoading(true);
      
      // Get current position using React Native Geolocation
      Geolocation.getCurrentPosition(
        async (position) => {
          const { latitude, longitude } = position.coords;
          
          // Use reverse geocoding to get the actual address
          const address = await reverseGeocode(latitude, longitude);
          
          setFormData(prev => ({
            ...prev,
            location: {
              latitude,
              longitude,
              address: address,
            },
          }));
          setIsLocationLoading(false);
        },
        (error) => {
          console.error('Error getting location:', error);
          Alert.alert(
            'Location Error',
            'Unable to get your current location. You can manually enter an address instead.',
            [
              { text: 'Enter Address', onPress: () => setShowAddressModal(true) },
              { text: 'Cancel', style: 'cancel' }
            ]
          );
          setFormData(prev => ({
            ...prev,
            location: {
              latitude: 0,
              longitude: 0,
              address: 'Location unavailable',
            },
          }));
          setIsLocationLoading(false);
        },
        {
          enableHighAccuracy: true,
          timeout: 15000,
          maximumAge: 10000,
        }
      );
    } catch (error) {
      console.error('Error getting location:', error);
      setIsLocationLoading(false);
    }
  };

  const handleManualAddressSubmit = async () => {
    if (!manualAddress.trim()) {
      Alert.alert('Error', 'Please enter a valid address');
      return;
    }

    try {
      setIsLocationLoading(true);
      
      // Use forward geocoding to get coordinates from address
      const coordinates = await forwardGeocode(manualAddress);
      
      if (coordinates) {
        setFormData(prev => ({
          ...prev,
          location: {
            latitude: coordinates.latitude,
            longitude: coordinates.longitude,
            address: manualAddress,
          },
        }));
        setShowAddressModal(false);
        setManualAddress('');
      } else {
        Alert.alert('Error', 'Could not find coordinates for the entered address. Please try a different address.');
      }
    } catch (error) {
      console.error('Error geocoding address:', error);
      Alert.alert('Error', 'Could not process the entered address. Please try again.');
    } finally {
      setIsLocationLoading(false);
    }
  };

  const handleFileUpload = async () => {
    try {
      setIsUploading(true);
      
      // Show action sheet for file selection
      Alert.alert(
        'Select File Type',
        'Choose how you want to select your file',
        [
          {
            text: 'Camera',
            onPress: () => openCamera(),
          },
          {
            text: 'Photo Library',
            onPress: () => openImagePicker(),
          },
          {
            text: 'Cancel',
            style: 'cancel',
          },
        ]
      );
    } catch (error) {
      console.error('Error opening file picker:', error);
      Alert.alert('Error', 'Failed to open file picker. Please try again.');
    } finally {
      setIsUploading(false);
    }
  };

  const requestCameraPermission = async () => {
    if (Platform.OS === 'android') {
      try {
        const granted = await PermissionsAndroid.request(
          PermissionsAndroid.PERMISSIONS.CAMERA,
          {
            title: 'Camera Permission',
            message: 'This app needs access to camera to take photos.',
            buttonNeutral: 'Ask Me Later',
            buttonNegative: 'Cancel',
            buttonPositive: 'OK',
          }
        );
        console.log('Camera permission result:', granted);
        return granted === PermissionsAndroid.RESULTS.GRANTED;
      } catch (err) {
        console.warn('Camera permission error:', err);
        return false;
      }
    }
    return true;
  };

  const openCamera = async () => {
    try {
      const hasPermission = await requestCameraPermission();
      if (!hasPermission) {
        Alert.alert('Permission Required', 'Camera permission is required to take photos.');
        return;
      }

      const options = {
        mediaType: 'photo' as MediaType,
        quality: 0.8,
        maxWidth: 1000,
        maxHeight: 1000,
        storageOptions: {
          skipBackup: true,
        },
      };

      launchCamera(options, (response: ImagePickerResponse) => {
        if (response.didCancel) {
          console.log('Camera cancelled');
        } else if (response.error) {
          console.log('Camera error:', response.error);
          Alert.alert('Error', 'Failed to open camera. Please check permissions.');
        } else if (response.assets && response.assets[0]) {
          const asset = response.assets[0];
          const fileInfo = {
            uri: asset.uri,
            name: `photo_${Date.now()}.${asset.type?.split('/')[1] || 'jpg'}`,
            type: asset.type || 'image/jpeg',
            size: asset.fileSize || 0,
          };
          setUploadedFiles(prev => [...prev, fileInfo]);
          setFormData(prev => ({
            ...prev,
            multimedia: [...(prev.multimedia || []), asset.uri],
          }));
        } else if (response.uri) {
          // Fallback for older API versions
          const fileInfo = {
            uri: response.uri,
            name: `photo_${Date.now()}.jpg`,
            type: 'image/jpeg',
            size: response.fileSize || 0,
          };
          setUploadedFiles(prev => [...prev, fileInfo]);
          setFormData(prev => ({
            ...prev,
            multimedia: [...(prev.multimedia || []), response.uri],
          }));
        }
      });
    } catch (error) {
      console.error('Error opening camera:', error);
      Alert.alert('Error', 'Failed to open camera. Please try again.');
    }
  };

  const requestStoragePermission = async () => {
    if (Platform.OS === 'android') {
      try {
        // For Android 13+ (API 33+), we need different permissions
        const androidVersion = Platform.Version;
        let permission;
        
        if (androidVersion >= 33) {
          permission = PermissionsAndroid.PERMISSIONS.READ_MEDIA_IMAGES;
        } else {
          permission = PermissionsAndroid.PERMISSIONS.READ_EXTERNAL_STORAGE;
        }
        
        const granted = await PermissionsAndroid.request(permission, {
          title: 'Storage Permission',
          message: 'This app needs access to storage to select images.',
          buttonNeutral: 'Ask Me Later',
          buttonNegative: 'Cancel',
          buttonPositive: 'OK',
        });
        console.log('Storage permission result:', granted);
        return granted === PermissionsAndroid.RESULTS.GRANTED;
      } catch (err) {
        console.warn('Storage permission error:', err);
        return false;
      }
    }
    return true;
  };

  const openImagePicker = async () => {
    try {
      const hasPermission = await requestStoragePermission();
      if (!hasPermission) {
        Alert.alert('Permission Required', 'Storage permission is required to select images.');
        return;
      }

      const options = {
        mediaType: 'photo' as MediaType,
        quality: 0.8,
        maxWidth: 1000,
        maxHeight: 1000,
        storageOptions: {
          skipBackup: true,
        },
      };

      launchImageLibrary(options, (response: ImagePickerResponse) => {
        if (response.didCancel) {
          console.log('Image picker cancelled');
        } else if (response.error) {
          console.log('Image picker error:', response.error);
          Alert.alert('Error', 'Failed to open photo library. Please check permissions.');
        } else if (response.assets && response.assets[0]) {
          const asset = response.assets[0];
          const fileInfo = {
            uri: asset.uri,
            name: `media_${Date.now()}.${asset.type?.split('/')[1] || 'jpg'}`,
            type: asset.type || 'image/jpeg',
            size: asset.fileSize || 0,
          };
          setUploadedFiles(prev => [...prev, fileInfo]);
          setFormData(prev => ({
            ...prev,
            multimedia: [...(prev.multimedia || []), asset.uri],
          }));
        } else if (response.uri) {
          // Fallback for older API versions
          const fileInfo = {
            uri: response.uri,
            name: `media_${Date.now()}.jpg`,
            type: 'image/jpeg',
            size: response.fileSize || 0,
          };
          setUploadedFiles(prev => [...prev, fileInfo]);
          setFormData(prev => ({
            ...prev,
            multimedia: [...(prev.multimedia || []), response.uri],
          }));
        }
      });
    } catch (error) {
      console.error('Error opening image picker:', error);
      Alert.alert('Error', 'Failed to open image picker. Please try again.');
    }
  };


  const removeFile = (index: number) => {
    setUploadedFiles(prev => prev.filter((_, i) => i !== index));
    setFormData(prev => ({
      ...prev,
      multimedia: prev.multimedia?.filter((_, i) => i !== index) || [],
    }));
  };

  const handleDateChange = (event: any, selectedDate?: Date) => {
    setShowDatePicker(false);
    if (selectedDate) {
      const currentTime = formData.dateTime || new Date();
      const newDateTime = new Date(selectedDate);
      newDateTime.setHours(currentTime.getHours());
      newDateTime.setMinutes(currentTime.getMinutes());
      setFormData(prev => ({ ...prev, dateTime: newDateTime }));
    }
  };

  const handleTimeChange = (event: any, selectedTime?: Date) => {
    setShowTimePicker(false);
    if (selectedTime) {
      const currentDate = formData.dateTime || new Date();
      const newDateTime = new Date(currentDate);
      newDateTime.setHours(selectedTime.getHours());
      newDateTime.setMinutes(selectedTime.getMinutes());
      setFormData(prev => ({ ...prev, dateTime: newDateTime }));
    }
  };

  const handleFileUpload = async () => {
    setIsUploading(true);
    try {
      // TODO: Implement actual file upload functionality
      // This would typically use a library like react-native-image-picker
      // or expo-image-picker for selecting and uploading files
      Alert.alert('File Upload', 'File upload functionality will be implemented here');
    } catch (error) {
      console.error('Error uploading file:', error);
      Alert.alert('Error', 'Failed to upload file. Please try again.');
    } finally {
      setIsUploading(false);
    }
  };

  const handleSubmit = async () => {
    if (!formData.crimeType || !formData.description) {
      Alert.alert('Error', 'Please fill in all required fields');
      return;
    }

    setIsLoading(true);
    try {
      // Get current user info from Firebase Auth
      const { auth } = require('./firebaseConfig');
      const currentUser = auth.currentUser;
      
      if (!currentUser) {
        Alert.alert('Error', 'You must be logged in to submit a crime report. Please log in again.');
        return;
      }

      // Get user profile data
      let userName = 'Unknown User';
      try {
        const userData = await FirebaseService.getCivilianUser(currentUser.uid);
        if (userData) {
          userName = `${userData.firstName} ${userData.lastName}`;
        }
      } catch (error) {
        console.log('Could not fetch user profile, using default name');
      }

      const crimeReport: CrimeReport = {
        crimeType: formData.crimeType!,
        dateTime: formData.dateTime!,
        description: formData.description!,
        multimedia: formData.multimedia || [],
        location: formData.location!,
        anonymous: formData.anonymous!,
        reporterName: formData.anonymous ? 'Anonymous' : userName,
        reporterUid: currentUser.uid,
        status: 'pending',
        createdAt: new Date().toISOString(),
      };

      // Submit to Firebase
      await FirebaseService.submitCrimeReport(crimeReport);

      Alert.alert('Success', 'Crime report submitted successfully!', [
        {
          text: 'OK',
          onPress: () => {
            onSuccess?.();
            onClose();
          },
        },
      ]);
    } catch (error: any) {
      console.error('Error submitting crime report:', error);
      let errorMessage = 'Failed to submit crime report. Please try again.';
      
      if (error.code === 'auth/permission-denied' || error.message?.includes('PERMISSION_DENIED')) {
        errorMessage = 'Permission denied. Please check your login status or contact support.';
      } else if (error.code === 'auth/network-request-failed') {
        errorMessage = 'Network error. Please check your internet connection.';
      } else if (error.message) {
        // Use the error message if available
        errorMessage = error.message;
      }
      
      Alert.alert('Error', errorMessage);
    } finally {
      setIsLoading(false);
    }
  };

  const formatDateTime = (date: Date) => {
    return date.toLocaleString('en-US', {
      year: 'numeric',
      month: 'short',
      day: 'numeric',
      hour: '2-digit',
      minute: '2-digit',
    });
  };

  const styles = StyleSheet.create({
    container: {
      flex: 1,
      backgroundColor: theme.background,
    },
    header: {
      flexDirection: 'row',
      justifyContent: 'space-between',
      alignItems: 'center',
      padding: 20,
      borderBottomWidth: 1,
      borderBottomColor: theme.border,
      backgroundColor: theme.menuBackground,
    },
    headerTitle: {
      fontSize: fonts.title,
      fontWeight: 'bold',
      color: theme.primary,
    },
    closeButton: {
      padding: 8,
    },
    closeButtonText: {
      fontSize: fonts.subtitle,
      color: theme.secondaryText,
    },
    form: {
      padding: 20,
    },
    fieldContainer: {
      marginBottom: 24,
    },
    label: {
      fontSize: fonts.label,
      fontWeight: '600',
      color: theme.text,
      marginBottom: 8,
    },
    pickerContainer: {
      borderWidth: 1,
      borderColor: isDarkMode ? 'rgba(255, 255, 255, 0.3)' : theme.border,
      borderRadius: 8,
      backgroundColor: isDarkMode ? 'rgba(30, 58, 138, 0.2)' : theme.menuBackground,
      paddingHorizontal: 16,
      paddingVertical: 12,
      flexDirection: 'row',
      justifyContent: 'space-between',
      alignItems: 'center',
      minHeight: 50,
    },
    pickerText: {
      fontSize: fonts.body,
      flex: 1,
    },
    dropdownArrow: {
      fontSize: fonts.caption,
      marginLeft: 8,
    },
    dateTimeContainer: {
      flexDirection: 'row',
      gap: 12,
    },
    dateTimeButton: {
      flex: 1,
      backgroundColor: theme.menuBackground,
      padding: 12,
      borderRadius: 8,
      borderWidth: 1,
      borderColor: theme.border,
    },
    dateTimeButtonText: {
      textAlign: 'center',
      color: theme.text,
      fontWeight: '500',
    },
    currentDateTime: {
      fontSize: fonts.caption,
      color: theme.secondaryText,
      marginTop: 8,
      fontStyle: 'italic',
    },
    textArea: {
      borderWidth: 1,
      borderColor: theme.border,
      borderRadius: 8,
      padding: 12,
      backgroundColor: theme.menuBackground,
      fontSize: fonts.body,
      minHeight: 100,
      color: theme.text,
    },
    locationContainer: {
      flexDirection: 'row',
      alignItems: 'center',
      gap: 12,
    },
    locationText: {
      flex: 1,
      backgroundColor: theme.menuBackground,
      padding: 12,
      borderRadius: 8,
      borderWidth: 1,
      borderColor: theme.border,
      color: theme.text,
    },
    refreshLocationButton: {
      padding: 12,
      backgroundColor: theme.primary,
      borderRadius: 8,
    },
    refreshLocationButtonText: {
      color: theme.background,
      fontSize: fonts.button,
    },
    locationCoords: {
      fontSize: fonts.caption,
      color: theme.secondaryText,
      marginTop: 8,
      fontFamily: 'monospace',
    },
    multimediaButton: {
      backgroundColor: theme.menuBackground,
      padding: 12,
      borderRadius: 8,
      borderWidth: 1,
      borderColor: theme.border,
      marginBottom: 8,
    },
    multimediaButtonDisabled: {
      opacity: 0.6,
    },
    multimediaButtonText: {
      textAlign: 'center',
      color: theme.text,
      fontWeight: '500',
    },
    switchContainer: {
      flexDirection: 'row',
      justifyContent: 'space-between',
      alignItems: 'center',
      marginBottom: 8,
    },
    switchDescription: {
      fontSize: fonts.caption,
      color: theme.secondaryText,
      fontStyle: 'italic',
    },
    submitButton: {
      backgroundColor: '#1E8A32',
      padding: 16,
      borderRadius: 8,
      alignItems: 'center',
      marginTop: 20,
      width: '60%',
      alignSelf: 'center',
    },
    submitButtonDisabled: {
      backgroundColor: '#9CA3AF',
    },
    submitButtonText: {
      color: 'white',
      fontSize: fonts.button,
      fontWeight: '600',
    },
    // Dropdown Container and List Styles
    dropdownContainer: {
      position: 'relative',
      zIndex: 1,
    },
    dropdownList: {
      position: 'absolute',
      top: 50, // Position below the picker container
      left: 0,
      right: 0,
      backgroundColor: theme.background,
      borderWidth: 1,
      borderColor: isDarkMode ? 'rgba(255, 255, 255, 0.3)' : theme.border,
      borderTopWidth: 0,
      borderBottomLeftRadius: 8,
      borderBottomRightRadius: 8,
      zIndex: 1000,
      elevation: 5,
      shadowColor: '#000',
      shadowOffset: { width: 0, height: 2 },
      shadowOpacity: 0.25,
      shadowRadius: 3.84,
    },
    dropdownOverlay: {
      position: 'absolute',
      top: 0,
      left: -1000,
      right: -1000,
      bottom: -1000,
      zIndex: 999,
    },
    dropdownItem: {
      padding: 12,
      borderBottomWidth: 1,
      borderBottomColor: isDarkMode ? 'rgba(255, 255, 255, 0.1)' : 'rgba(0, 0, 0, 0.1)',
    },
    selectedDropdownItem: {
      backgroundColor: isDarkMode ? 'rgba(30, 58, 138, 0.3)' : 'rgba(30, 58, 138, 0.1)',
    },
    dropdownItemText: {
      fontSize: fonts.body,
      color: theme.text,
    },
    selectedDropdownItemText: {
      color: theme.primary,
      fontWeight: '600',
    },
    manualAddressButton: {
      backgroundColor: theme.menuBackground,
      padding: 12,
      borderRadius: 8,
      borderWidth: 1,
      borderColor: theme.border,
      marginTop: 8,
    },
    manualAddressButtonText: {
      textAlign: 'center',
      color: theme.primary,
      fontWeight: '500',
    },
    modalOverlay: {
      flex: 1,
      backgroundColor: 'rgba(0, 0, 0, 0.5)',
      justifyContent: 'center',
      alignItems: 'center',
    },
    modalContent: {
      backgroundColor: theme.menuBackground,
      borderRadius: 12,
      padding: 20,
      width: '90%',
      maxWidth: 400,
      borderWidth: 1,
      borderColor: theme.border,
    },
    modalTitle: {
      fontSize: 18,
      fontWeight: 'bold',
      color: theme.primary,
      marginBottom: 16,
      textAlign: 'center',
    },
    addressInput: {
      borderWidth: 1,
      borderColor: theme.border,
      borderRadius: 8,
      padding: 12,
      backgroundColor: theme.background,
      fontSize: 16,
      minHeight: 80,
      color: theme.text,
      marginBottom: 20,
    },
    modalButtons: {
      flexDirection: 'row',
      justifyContent: 'space-between',
      gap: 12,
    },
    modalCancelButton: {
      flex: 1,
      backgroundColor: theme.border,
      padding: 12,
      borderRadius: 8,
      alignItems: 'center',
    },
    modalCancelButtonText: {
      color: theme.text,
      fontSize: 16,
      fontWeight: '600',
    },
    modalSubmitButton: {
      flex: 1,
      backgroundColor: theme.primary,
      padding: 12,
      borderRadius: 8,
      alignItems: 'center',
    },
    modalSubmitButtonText: {
      color: 'white',
      fontSize: 16,
      fontWeight: '600',
    },
    multimediaButtonDisabled: {
      opacity: 0.6,
    },
    uploadedFilesContainer: {
      marginTop: 12,
      padding: 12,
      backgroundColor: theme.background,
      borderRadius: 8,
      borderWidth: 1,
      borderColor: theme.border,
    },
    uploadedFilesTitle: {
      fontSize: 14,
      fontWeight: '600',
      color: theme.text,
      marginBottom: 8,
    },
    uploadedFileItem: {
      flexDirection: 'row',
      justifyContent: 'space-between',
      alignItems: 'center',
      paddingVertical: 8,
      paddingHorizontal: 12,
      backgroundColor: theme.menuBackground,
      borderRadius: 6,
      marginBottom: 6,
    },
    uploadedFileName: {
      flex: 1,
      fontSize: 14,
      color: theme.text,
    },
    removeFileButton: {
      padding: 4,
      marginLeft: 8,
    },
    removeFileButtonText: {
      color: '#EF4444',
      fontSize: 16,
      fontWeight: 'bold',
    },
  });

  return (
    <ScrollView style={styles.container}>
      <View style={styles.header}>
        <Text style={styles.headerTitle}>{t('crime.reportCrime')}</Text>
        <TouchableOpacity onPress={onClose} style={styles.closeButton}>
          <Text style={styles.closeButtonText}>✕</Text>
        </TouchableOpacity>
      </View>

      <View style={styles.form}>
        {/* Crime Type */}
        <View style={styles.fieldContainer}>
          <Text style={styles.label}>{t('crime.crimeType')} *</Text>
          <View style={styles.dropdownContainer}>
            <TouchableOpacity 
              style={styles.pickerContainer}
              onPress={() => setShowCrimeTypeDropdown(!showCrimeTypeDropdown)}
            >
              <Text style={[
                styles.pickerText,
                { color: formData.crimeType ? theme.text : theme.placeholder }
              ]}>
                {formData.crimeType || t('crime.selectCrimeType')}
              </Text>
              <Text style={[styles.dropdownArrow, { color: theme.text }]}>
                {showCrimeTypeDropdown ? '▲' : '▼'}
              </Text>
            </TouchableOpacity>
            
            {/* Dropdown List */}
            {showCrimeTypeDropdown && (
              <>
                <TouchableOpacity 
                  style={styles.dropdownOverlay}
                  activeOpacity={1}
                  onPress={() => setShowCrimeTypeDropdown(false)}
                />
                <View style={styles.dropdownList}>
                  {crimeTypes.map((type) => (
                    <TouchableOpacity
                      key={type}
                      style={[
                        styles.dropdownItem,
                        formData.crimeType === type && styles.selectedDropdownItem
                      ]}
                      onPress={() => {
                        setFormData(prev => ({ ...prev, crimeType: type }));
                        setShowCrimeTypeDropdown(false);
                      }}
                    >
                      <Text style={[
                        styles.dropdownItemText,
                        formData.crimeType === type && styles.selectedDropdownItemText
                      ]}>
                        {type}
                      </Text>
                    </TouchableOpacity>
                  ))}
                </View>
              </>
            )}
          </View>
        </View>

        {/* Date and Time */}
        <View style={styles.fieldContainer}>
          <Text style={styles.label}>{t('crime.dateTime')} *</Text>
          <View style={styles.dateTimeContainer}>
            <TouchableOpacity
              style={styles.dateTimeButton}
              onPress={() => setShowDatePicker(true)}
            >
              <Text style={styles.dateTimeButtonText}>
                📅 {formData.dateTime?.toLocaleDateString() || 'Select Date'}
              </Text>
            </TouchableOpacity>
            <TouchableOpacity
              style={styles.dateTimeButton}
              onPress={() => setShowTimePicker(true)}
            >
              <Text style={styles.dateTimeButtonText}>
                🕐 {formData.dateTime?.toLocaleTimeString() || 'Select Time'}
              </Text>
            </TouchableOpacity>
          </View>
          <Text style={styles.currentDateTime}>
            Current: {formatDateTime(formData.dateTime || new Date())}
          </Text>
        </View>

        {/* Description */}
        <View style={styles.fieldContainer}>
          <Text style={styles.label}>{t('crime.description')} *</Text>
          <TextInput
            style={styles.textArea}
            multiline
            numberOfLines={4}
            placeholder={t('crime.descriptionPlaceholder')}
            placeholderTextColor={theme.secondaryText}
            value={formData.description}
            onChangeText={(text) => setFormData(prev => ({ ...prev, description: text }))}
            textAlignVertical="top"
          />
        </View>

        {/* Location */}
        <View style={styles.fieldContainer}>
          <Text style={styles.label}>{t('crime.location')}</Text>
          <View style={styles.locationContainer}>
            <Text style={styles.locationText}>
              {isLocationLoading ? 'Getting location...' : formData.location?.address}
            </Text>
            <TouchableOpacity
              style={styles.refreshLocationButton}
              onPress={getCurrentLocation}
              disabled={isLocationLoading}
            >
              <Text style={styles.refreshLocationButtonText}>🔄</Text>
            </TouchableOpacity>
          </View>
          <TouchableOpacity
            style={styles.manualAddressButton}
            onPress={() => setShowAddressModal(true)}
          >
            <Text style={styles.manualAddressButtonText}>📍 Enter Address Manually</Text>
          </TouchableOpacity>
          <Text style={styles.locationCoords}>
            Coordinates: {formData.location?.latitude.toFixed(6)}, {formData.location?.longitude.toFixed(6)}
          </Text>
        </View>

        {/* Multimedia */}
        <View style={styles.fieldContainer}>
<<<<<<< HEAD
          <Text style={styles.label}>{t('crime.multimediaEvidence')}</Text>
=======
          <Text style={styles.label}>Multimedia Evidence</Text>
>>>>>>> b17fb64a
          <TouchableOpacity 
            style={[styles.multimediaButton, isUploading && styles.multimediaButtonDisabled]}
            onPress={handleFileUpload}
            disabled={isUploading}
          >
            {isUploading ? (
              <ActivityIndicator color={theme.text} size="small" />
            ) : (
<<<<<<< HEAD
              <Text style={styles.multimediaButtonText}>📁 {t('crime.addPhotoVideo')}</Text>
            )}
          </TouchableOpacity>
          <TouchableOpacity 
            style={[styles.multimediaButton, isUploading && styles.multimediaButtonDisabled]}
            onPress={handleFileUpload}
            disabled={isUploading}
          >
            <Text style={styles.multimediaButtonText}>🎤 {t('crime.addAudio')}</Text>
=======
              <Text style={styles.multimediaButtonText}>📁 Add Photo/Video</Text>
            )}
>>>>>>> b17fb64a
          </TouchableOpacity>
          
          {/* Show uploaded files */}
          {uploadedFiles.length > 0 && (
            <View style={styles.uploadedFilesContainer}>
              <Text style={styles.uploadedFilesTitle}>Uploaded Files:</Text>
              {uploadedFiles.map((file, index) => (
                <View key={index} style={styles.uploadedFileItem}>
                  <Text style={styles.uploadedFileName}>
                    {file.type === 'image' ? '🖼️' : '🎥'} {file.name}
                  </Text>
                  <TouchableOpacity
                    style={styles.removeFileButton}
                    onPress={() => removeFile(index)}
                  >
                    <Text style={styles.removeFileButtonText}>✕</Text>
                  </TouchableOpacity>
                </View>
              ))}
            </View>
          )}
        </View>

        {/* Anonymous Reporting */}
        <View style={styles.fieldContainer}>
          <View style={styles.switchContainer}>
            <Text style={styles.label}>{t('crime.anonymous')}</Text>
            <Switch
              value={formData.anonymous}
              onValueChange={(value) => setFormData(prev => ({ ...prev, anonymous: value }))}
              trackColor={{ false: theme.border, true: theme.primary }}
              thumbColor={formData.anonymous ? theme.background : '#f4f3f4'}
            />
          </View>
          <Text style={styles.switchDescription}>
            {t('crime.anonymousDesc')}
          </Text>
        </View>

        {/* Submit Button */}
        <TouchableOpacity
          style={[styles.submitButton, isLoading && styles.submitButtonDisabled]}
          onPress={handleSubmit}
          disabled={isLoading}
        >
          {isLoading ? (
            <ActivityIndicator color="white" size="small" />
          ) : (
            <Text style={styles.submitButtonText}>{t('crime.submitReport')}</Text>
          )}
        </TouchableOpacity>
      </View>

      {/* Date/Time Pickers */}
      {showDatePicker && (
        <DateTimePicker
          value={formData.dateTime || new Date()}
          mode="date"
          display="default"
          onChange={handleDateChange}
          themeVariant={isDarkMode ? 'dark' : 'light'}
        />
      )}
      {showTimePicker && (
        <DateTimePicker
          value={formData.dateTime || new Date()}
          mode="time"
          display="default"
          onChange={handleTimeChange}
          themeVariant={isDarkMode ? 'dark' : 'light'}
        />
      )}

<<<<<<< HEAD
=======
      {/* Manual Address Modal */}
      <Modal
        visible={showAddressModal}
        transparent={true}
        animationType="slide"
        onRequestClose={() => setShowAddressModal(false)}
      >
        <View style={styles.modalOverlay}>
          <View style={styles.modalContent}>
            <Text style={styles.modalTitle}>Enter Address Manually</Text>
            <TextInput
              style={styles.addressInput}
              placeholder="Enter the exact address where the crime occurred..."
              placeholderTextColor={theme.secondaryText}
              value={manualAddress}
              onChangeText={setManualAddress}
              multiline
              numberOfLines={3}
              textAlignVertical="top"
            />
            <View style={styles.modalButtons}>
              <TouchableOpacity
                style={styles.modalCancelButton}
                onPress={() => {
                  setShowAddressModal(false);
                  setManualAddress('');
                }}
              >
                <Text style={styles.modalCancelButtonText}>Cancel</Text>
              </TouchableOpacity>
              <TouchableOpacity
                style={styles.modalSubmitButton}
                onPress={handleManualAddressSubmit}
                disabled={isLocationLoading}
              >
                {isLocationLoading ? (
                  <ActivityIndicator color="white" size="small" />
                ) : (
                  <Text style={styles.modalSubmitButtonText}>Use Address</Text>
                )}
              </TouchableOpacity>
            </View>
          </View>
        </View>
      </Modal>
>>>>>>> b17fb64a
    </ScrollView>
  );
};

export default CrimeReportForm;<|MERGE_RESOLUTION|>--- conflicted
+++ resolved
@@ -14,16 +14,11 @@
   Platform,
 } from 'react-native';
 import DateTimePicker from '@react-native-community/datetimepicker';
-<<<<<<< HEAD
 import { FirebaseService, CrimeReport } from './services/firebaseService';
 import { useTheme, colors, fontSizes } from './services/themeContext';
 import { useLanguage } from './services/languageContext';
-=======
 import Geolocation from '@react-native-community/geolocation';
 import {launchCamera, launchImageLibrary, ImagePickerResponse, MediaType} from 'react-native-image-picker';
-import { FirebaseService } from './services/firebaseService';
-import { useTheme, colors } from './services/themeContext';
->>>>>>> b17fb64a
 
 
 const CrimeReportForm = ({ onClose, onSuccess }: { onClose: () => void; onSuccess?: () => void }) => {
@@ -51,12 +46,9 @@
   const [showCrimeTypeDropdown, setShowCrimeTypeDropdown] = useState(false);
   const [isLoading, setIsLoading] = useState(false);
   const [isLocationLoading, setIsLocationLoading] = useState(true);
-<<<<<<< HEAD
-=======
   const [showAddressModal, setShowAddressModal] = useState(false);
   const [manualAddress, setManualAddress] = useState('');
   const [uploadedFiles, setUploadedFiles] = useState<any[]>([]);
->>>>>>> b17fb64a
   const [isUploading, setIsUploading] = useState(false);
 
   const crimeTypes = [
@@ -1037,11 +1029,7 @@
 
         {/* Multimedia */}
         <View style={styles.fieldContainer}>
-<<<<<<< HEAD
           <Text style={styles.label}>{t('crime.multimediaEvidence')}</Text>
-=======
-          <Text style={styles.label}>Multimedia Evidence</Text>
->>>>>>> b17fb64a
           <TouchableOpacity 
             style={[styles.multimediaButton, isUploading && styles.multimediaButtonDisabled]}
             onPress={handleFileUpload}
@@ -1050,7 +1038,6 @@
             {isUploading ? (
               <ActivityIndicator color={theme.text} size="small" />
             ) : (
-<<<<<<< HEAD
               <Text style={styles.multimediaButtonText}>📁 {t('crime.addPhotoVideo')}</Text>
             )}
           </TouchableOpacity>
@@ -1060,10 +1047,6 @@
             disabled={isUploading}
           >
             <Text style={styles.multimediaButtonText}>🎤 {t('crime.addAudio')}</Text>
-=======
-              <Text style={styles.multimediaButtonText}>📁 Add Photo/Video</Text>
-            )}
->>>>>>> b17fb64a
           </TouchableOpacity>
           
           {/* Show uploaded files */}
@@ -1137,8 +1120,6 @@
         />
       )}
 
-<<<<<<< HEAD
-=======
       {/* Manual Address Modal */}
       <Modal
         visible={showAddressModal}
@@ -1184,7 +1165,6 @@
           </View>
         </View>
       </Modal>
->>>>>>> b17fb64a
     </ScrollView>
   );
 };
