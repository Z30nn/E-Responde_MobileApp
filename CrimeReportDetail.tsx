import React, { useState, useEffect } from 'react';
import {
  View,
  Text,
  StyleSheet,
  TouchableOpacity,
  ScrollView,
  ActivityIndicator,
  Alert,
  Image,
  Modal,
} from 'react-native';
import { FirebaseService, CrimeReport } from './services/firebaseService';
<<<<<<< HEAD
import { useTheme, colors, fontSizes } from './services/themeContext';
import { useLanguage } from './services/languageContext';
=======
import { useTheme, colors } from './services/themeContext';
import CrimeReportMap from './CrimeReportMap';
>>>>>>> b17fb64a

interface CrimeReportDetailProps {
  reportId: string;
  onClose: () => void;
}

const CrimeReportDetail = ({ reportId, onClose }: CrimeReportDetailProps) => {
  const { isDarkMode, fontSize } = useTheme();
  const { t } = useLanguage();
  const theme = isDarkMode ? colors.dark : colors.light;
  const fonts = fontSizes[fontSize];
  const [report, setReport] = useState<CrimeReport | null>(null);
  const [isLoading, setIsLoading] = useState(true);
  const [error, setError] = useState<string | null>(null);
  const [showMap, setShowMap] = useState(false);
  const [showImageModal, setShowImageModal] = useState(false);
  const [selectedImage, setSelectedImage] = useState<string | null>(null);

  useEffect(() => {
    loadReportDetails();
  }, [reportId]);

  const loadReportDetails = async () => {
    try {
      setIsLoading(true);
      setError(null);
      
      const reportDetails = await FirebaseService.getCrimeReport(reportId);
      if (reportDetails) {
        setReport(reportDetails);
      } else {
        setError('Report not found');
      }
    } catch (error) {
      console.error('Error loading report details:', error);
      setError('Failed to load report details');
    } finally {
      setIsLoading(false);
    }
  };

  const handleImagePress = (imageUri: string) => {
    setSelectedImage(imageUri);
    setShowImageModal(true);
  };

  const closeImageModal = () => {
    setShowImageModal(false);
    setSelectedImage(null);
  };

  const openMap = () => {
    if (report && report.location) {
      setShowMap(true);
    }
  };

  const closeMap = () => {
    setShowMap(false);
  };

  const formatDateTime = (dateString: string) => {
    const date = new Date(dateString);
    return date.toLocaleString('en-US', {
      weekday: 'long',
      year: 'numeric',
      month: 'long',
      day: 'numeric',
      hour: '2-digit',
      minute: '2-digit',
    });
  };

  const getStatusColor = (status: string) => {
    switch (status.toLowerCase()) {
      case 'pending':
        return '#F59E0B';
      case 'investigating':
        return '#3B82F6';
      case 'resolved':
        return '#10B981';
      case 'closed':
        return '#6B7280';
      default:
        return '#6B7280';
    }
  };

  const getStatusDescription = (status: string) => {
    switch (status.toLowerCase()) {
      case 'pending':
        return 'Your report has been submitted and is awaiting review by authorities.';
      case 'investigating':
        return 'Authorities are currently investigating your report. You may be contacted for additional information.';
      case 'resolved':
        return 'Your report has been resolved. Thank you for helping keep the community safe.';
      case 'closed':
        return 'This report has been closed. If you have new information, please submit a new report.';
      default:
        return 'Status information is not available.';
    }
  };

  const styles = StyleSheet.create({
    container: {
      flex: 1,
      backgroundColor: theme.background,
    },
    header: {
      flexDirection: 'row',
      alignItems: 'center',
      justifyContent: 'space-between',
      padding: 20,
      backgroundColor: theme.menuBackground,
      borderBottomWidth: 1,
      borderBottomColor: theme.border,
    },
    backButton: {
      padding: 8,
    },
    backButtonText: {
      fontSize: fonts.body,
      color: theme.primary,
      fontWeight: '600',
    },
    headerTitle: {
      fontSize: fonts.subtitle,
      fontWeight: 'bold',
      color: theme.primary,
    },
    headerSpacer: {
      width: 60,
    },
    content: {
      flex: 1,
      padding: 20,
    },
    statusBanner: {
      padding: 16,
      borderRadius: 12,
      marginBottom: 24,
    },
    statusBannerText: {
      color: '#FFFFFF',
      fontSize: fonts.subtitle,
      fontWeight: 'bold',
      marginBottom: 8,
    },
    statusDescription: {
      color: '#FFFFFF',
      fontSize: fonts.caption,
      lineHeight: 20,
      opacity: 0.9,
    },
    section: {
      backgroundColor: theme.menuBackground,
      borderRadius: 12,
      padding: 20,
      marginBottom: 20,
      borderWidth: 1,
      borderColor: theme.border,
    },
    sectionTitle: {
      fontSize: fonts.subtitle,
      fontWeight: 'bold',
      color: theme.primary,
      marginBottom: 16,
    },
    infoRow: {
      flexDirection: 'row',
      marginBottom: 12,
      alignItems: 'flex-start',
    },
    infoLabel: {
      fontSize: fonts.body,
      fontWeight: '600',
      color: theme.text,
      width: 100,
      flexShrink: 0,
    },
    infoValue: {
      fontSize: fonts.body,
      color: theme.secondaryText,
      flex: 1,
      lineHeight: 22,
    },
    multimediaItem: {
      backgroundColor: isDarkMode ? theme.settingsBackground : '#F3F4F6',
      padding: 12,
      borderRadius: 8,
      marginBottom: 8,
    },
    multimediaText: {
      fontSize: fonts.caption,
      color: theme.text,
    },
    noteText: {
      fontSize: fonts.caption,
      color: theme.secondaryText,
      lineHeight: 20,
      fontStyle: 'italic',
    },
    loadingContainer: {
      flex: 1,
      justifyContent: 'center',
      alignItems: 'center',
      backgroundColor: theme.background,
    },
    loadingText: {
      marginTop: 16,
      fontSize: fonts.body,
      color: theme.secondaryText,
    },
    errorContainer: {
      flex: 1,
      justifyContent: 'center',
      alignItems: 'center',
      backgroundColor: theme.background,
      padding: 20,
    },
    errorText: {
      fontSize: fonts.body,
      color: '#EF4444',
      textAlign: 'center',
      marginBottom: 20,
    },
    retryButton: {
      backgroundColor: theme.primary,
      paddingHorizontal: 20,
      paddingVertical: 10,
      borderRadius: 8,
      marginBottom: 12,
    },
    retryButtonText: {
      color: theme.background,
      fontSize: fonts.caption,
      fontWeight: '600',
    },
    mediaGrid: {
      flexDirection: 'row',
      flexWrap: 'wrap',
      gap: 12,
    },
    mediaItem: {
      width: '30%',
      aspectRatio: 1,
      borderRadius: 8,
      overflow: 'hidden',
      backgroundColor: theme.background,
      borderWidth: 1,
      borderColor: theme.border,
    },
    mediaImage: {
      width: '100%',
      height: '100%',
      resizeMode: 'cover',
    },
    videoPlaceholder: {
      flex: 1,
      justifyContent: 'center',
      alignItems: 'center',
      backgroundColor: theme.background,
    },
    videoIcon: {
      fontSize: 24,
      marginBottom: 4,
    },
    videoText: {
      fontSize: 10,
      color: theme.secondaryText,
      textAlign: 'center',
    },
    filePlaceholder: {
      flex: 1,
      justifyContent: 'center',
      alignItems: 'center',
      backgroundColor: theme.background,
    },
    fileIcon: {
      fontSize: 24,
      marginBottom: 4,
    },
    fileText: {
      fontSize: 10,
      color: theme.secondaryText,
      textAlign: 'center',
    },
    mapButton: {
      backgroundColor: theme.primary,
      padding: 16,
      borderRadius: 8,
      alignItems: 'center',
      margin: 20,
      marginTop: 0,
    },
    mapButtonText: {
      color: 'white',
      fontSize: 16,
      fontWeight: '600',
    },
    imageModalOverlay: {
      flex: 1,
      backgroundColor: 'rgba(0, 0, 0, 0.9)',
      justifyContent: 'center',
      alignItems: 'center',
    },
    imageModalClose: {
      position: 'absolute',
      top: 50,
      right: 20,
      zIndex: 1,
      backgroundColor: 'rgba(0, 0, 0, 0.5)',
      borderRadius: 20,
      width: 40,
      height: 40,
      justifyContent: 'center',
      alignItems: 'center',
    },
    imageModalCloseText: {
      color: 'white',
      fontSize: 20,
      fontWeight: 'bold',
    },
    fullScreenImage: {
      width: '90%',
      height: '80%',
      resizeMode: 'contain',
    },
  });

  if (isLoading) {
    return (
      <View style={styles.loadingContainer}>
        <ActivityIndicator size="large" color={theme.primary} />
        <Text style={styles.loadingText}>Loading report details...</Text>
      </View>
    );
  }

  if (error || !report) {
    return (
      <View style={styles.errorContainer}>
        <Text style={styles.errorText}>{error || 'Report not found'}</Text>
        <TouchableOpacity style={styles.retryButton} onPress={loadReportDetails}>
          <Text style={styles.retryButtonText}>Retry</Text>
        </TouchableOpacity>
        <TouchableOpacity style={styles.backButton} onPress={onClose}>
          <Text style={styles.backButtonText}>Go Back</Text>
        </TouchableOpacity>
      </View>
    );
  }

  return (
    <View style={styles.container}>
      {/* Header */}
      <View style={styles.header}>
        <TouchableOpacity onPress={onClose} style={styles.backButton}>
          <Text style={styles.backButtonText}>← Back</Text>
        </TouchableOpacity>
        <Text style={styles.headerTitle}>Report Details</Text>
        <View style={styles.headerSpacer} />
      </View>

      <ScrollView style={styles.content} showsVerticalScrollIndicator={false}>
        {/* Status Banner */}
        <View style={[styles.statusBanner, { backgroundColor: getStatusColor(report.status) }]}>
          <Text style={styles.statusBannerText}>
            Status: {report.status.toUpperCase()}
          </Text>
          <Text style={styles.statusDescription}>
            {getStatusDescription(report.status)}
          </Text>
        </View>

        {/* Report Information */}
        <View style={styles.section}>
          <Text style={styles.sectionTitle}>Report Information</Text>
          
          <View style={styles.infoRow}>
            <Text style={styles.infoLabel}>Report ID:</Text>
            <Text style={styles.infoValue}>{report.reportId || 'N/A'}</Text>
          </View>
          
          <View style={styles.infoRow}>
            <Text style={styles.infoLabel}>Submitted:</Text>
            <Text style={styles.infoValue}>{formatDateTime(report.createdAt)}</Text>
          </View>
          
          <View style={styles.infoRow}>
            <Text style={styles.infoLabel}>Reporter:</Text>
            <Text style={styles.infoValue}>
              {report.anonymous ? 'Anonymous' : report.reporterName}
            </Text>
          </View>
        </View>

        {/* Crime Details */}
        <View style={styles.section}>
          <Text style={styles.sectionTitle}>Crime Details</Text>
          
          <View style={styles.infoRow}>
            <Text style={styles.infoLabel}>Type of Crime:</Text>
            <Text style={styles.infoValue}>{report.crimeType}</Text>
          </View>
          
          <View style={styles.infoRow}>
            <Text style={styles.infoLabel}>Date & Time:</Text>
            <Text style={styles.infoValue}>{formatDateTime(report.dateTime.toString())}</Text>
          </View>
          
          <View style={styles.infoRow}>
            <Text style={styles.infoLabel}>Description:</Text>
            <Text style={styles.infoValue}>{report.description}</Text>
          </View>
        </View>

        {/* Location */}
        <View style={styles.section}>
          <Text style={styles.sectionTitle}>Location</Text>
          
          <View style={styles.infoRow}>
            <Text style={styles.infoLabel}>Address:</Text>
            <Text style={styles.infoValue}>{report.location.address}</Text>
          </View>
          
          <View style={styles.infoRow}>
            <Text style={styles.infoLabel}>Coordinates:</Text>
            <Text style={styles.infoValue}>
              {report.location.latitude.toFixed(6)}, {report.location.longitude.toFixed(6)}
            </Text>
          </View>
        </View>

        {/* Multimedia Evidence */}
        {report.multimedia && report.multimedia.length > 0 && (
          <View style={styles.section}>
            <Text style={styles.sectionTitle}>Evidence Attached</Text>
            <View style={styles.mediaGrid}>
              {report.multimedia.map((item, index) => {
                const isImage = item.match(/\.(jpg|jpeg|png|gif)$/i);
                const isVideo = item.match(/\.(mp4|mov)$/i);
                
                return (
                  <TouchableOpacity
                    key={index}
                    style={styles.mediaItem}
                    onPress={() => isImage ? handleImagePress(item) : null}
                  >
                    {isImage ? (
                      <Image source={{ uri: item }} style={styles.mediaImage} />
                    ) : isVideo ? (
                      <View style={styles.videoPlaceholder}>
                        <Text style={styles.videoIcon}>🎥</Text>
                        <Text style={styles.videoText}>Video File</Text>
                      </View>
                    ) : (
                      <View style={styles.filePlaceholder}>
                        <Text style={styles.fileIcon}>📎</Text>
                        <Text style={styles.fileText}>File</Text>
                      </View>
                    )}
                  </TouchableOpacity>
                );
              })}
            </View>
          </View>
        )}

        {/* Additional Notes */}
        <View style={styles.section}>
          <Text style={styles.sectionTitle}>Additional Information</Text>
          <Text style={styles.noteText}>
            If you have additional information about this incident or need to update your report, 
            please contact local authorities or submit a new report with the updated information.
          </Text>
        </View>

        {/* Map Button */}
        <TouchableOpacity style={styles.mapButton} onPress={openMap}>
          <Text style={styles.mapButtonText}>🗺️ View Location on Map</Text>
        </TouchableOpacity>
      </ScrollView>

      {/* Map Modal */}
      {showMap && report && (
        <Modal
          visible={showMap}
          animationType="slide"
          onRequestClose={closeMap}
        >
          <CrimeReportMap
            reportId={reportId}
            crimeLocation={report.location}
            onClose={closeMap}
          />
        </Modal>
      )}

      {/* Image Modal */}
      {showImageModal && selectedImage && (
        <Modal
          visible={showImageModal}
          transparent={true}
          animationType="fade"
          onRequestClose={closeImageModal}
        >
          <View style={styles.imageModalOverlay}>
            <TouchableOpacity style={styles.imageModalClose} onPress={closeImageModal}>
              <Text style={styles.imageModalCloseText}>✕</Text>
            </TouchableOpacity>
            <Image source={{ uri: selectedImage }} style={styles.fullScreenImage} />
          </View>
        </Modal>
      )}
    </View>
  );
};

export default CrimeReportDetail;<|MERGE_RESOLUTION|>--- conflicted
+++ resolved
@@ -11,13 +11,9 @@
   Modal,
 } from 'react-native';
 import { FirebaseService, CrimeReport } from './services/firebaseService';
-<<<<<<< HEAD
 import { useTheme, colors, fontSizes } from './services/themeContext';
 import { useLanguage } from './services/languageContext';
-=======
-import { useTheme, colors } from './services/themeContext';
 import CrimeReportMap from './CrimeReportMap';
->>>>>>> b17fb64a
 
 interface CrimeReportDetailProps {
   reportId: string;
